# blacklist
branches:
  except:
    - check-haproxy
services:
  - mysql
  - elasticsearch
  - memcache
  - redis-server
before_script:
  - mysql -e "create user 'dog'@'localhost' identified by 'dog'"
language: python
python:
  - "2.6"
  - "2.7"
before_install:
  - sudo apt-get update
  - sudo apt-get install openjdk-6-jre-headless
  - sudo apt-get install sysstat
  - sudo apt-get install haproxy
  - sudo apt-get install python-mysqldb
  - sudo apt-get install tomcat6
  - sudo apt-get install solr-tomcat
  - sudo apt-get install nginx
  - sudo apt-get install apache2
  - sudo apt-get install couchdb
  - sudo apt-get install lighttpd
  - sudo apt-get install gearman
install:
  - pip install -r requirements.txt --use-mirrors
  - pip install . --use-mirrors
before_script:
  - curl -L https://raw.github.com/DataDog/dd-agent/master/tests/haproxy.cfg > /tmp/haproxy.cfg
<<<<<<< HEAD
  - curl -L http://archive.apache.org/dist/cassandra/2.0.3/apache-cassandra-2.0.3-bin.tar.gz > /tmp/cassandra2.tar.gz
=======
  - curl -L http://apache.mirrors.multidist.eu/cassandra/2.0.5/apache-cassandra-2.0.5-bin.tar.gz > /tmp/cassandra2.tar.gz
>>>>>>> 53dbe3e6
  - tar -xzvf /tmp/cassandra2.tar.gz -C /tmp
  - sudo /tmp/apache-cassandra-2.0.5/bin/cassandra
  - sudo service haproxy restart
  - sudo bash -c "curl -L https://raw.github.com/DataDog/dd-agent/master/tests/tomcat_cfg.xml > /etc/tomcat6/server.xml"
  - sudo bash -c "curl -L https://raw.github.com/DataDog/dd-agent/master/tests/tomcat6 >> /etc/default/tomcat6"
  - sudo service nginx stop
  - sudo bash -c "curl -L https://raw.github.com/DataDog/dd-agent/master/tests/nginx.conf > /etc/nginx/conf.d/default.conf"
  - sudo service apache2 stop
  - sudo bash -c "curl -L https://raw.github.com/DataDog/dd-agent/master/tests/apache/ports.conf > /etc/apache2/ports.conf"
  - sudo bash -c "curl -L https://raw.github.com/DataDog/dd-agent/master/tests/apache/apache.conf > /etc/apache2/apache.conf"
  - sudo /etc/init.d/lighttpd stop
  - sudo bash -c "curl -L https://raw.github.com/DataDog/dd-agent/master/tests/lighttpd/lighttpd.conf > /etc/lighttpd/lighttpd.conf"
  - sudo mkdir -p /etc/dd-agent/
  - sudo install -d -o "$(id -u)" /var/log/datadog
  - sudo bash -c "curl -L https://raw.github.com/DataDog/dd-agent/master/datadog.conf.example > /etc/dd-agent/datadog.conf"
  - sudo service apache2 start
  - sudo service nginx start
  - sudo /etc/init.d/lighttpd start
  - sudo service tomcat6 restart
  - sudo service couchdb start
env:
  - DB=redis
script: nosetests -A 'not windows' tests
notifications:
  webhooks:
    - https://www.buildheroes.com/api/projects/1fa0bf90eb6f781bf067c82439775fd9d896c0ae/builds<|MERGE_RESOLUTION|>--- conflicted
+++ resolved
@@ -31,11 +31,7 @@
   - pip install . --use-mirrors
 before_script:
   - curl -L https://raw.github.com/DataDog/dd-agent/master/tests/haproxy.cfg > /tmp/haproxy.cfg
-<<<<<<< HEAD
-  - curl -L http://archive.apache.org/dist/cassandra/2.0.3/apache-cassandra-2.0.3-bin.tar.gz > /tmp/cassandra2.tar.gz
-=======
   - curl -L http://apache.mirrors.multidist.eu/cassandra/2.0.5/apache-cassandra-2.0.5-bin.tar.gz > /tmp/cassandra2.tar.gz
->>>>>>> 53dbe3e6
   - tar -xzvf /tmp/cassandra2.tar.gz -C /tmp
   - sudo /tmp/apache-cassandra-2.0.5/bin/cassandra
   - sudo service haproxy restart
