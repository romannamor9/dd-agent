--- conflicted
+++ resolved
@@ -97,33 +97,17 @@
         for pid in set(pids):
             try:
                 p = psutil.Process(pid)
-<<<<<<< HEAD
-                if real is not None:
-                    mem = p.memory_info_ex()
-                    real += mem.rss - mem.shared
-                else:
-                    mem = p.memory_info()
-
-                if Platform.is_unix():
-                    try:
-                        ctx_switches = p.num_ctx_switches()
-                        voluntary_ctx_switches += ctx_switches.voluntary
-                        involuntary_ctx_switches += ctx_switches.involuntary
-                    except NotImplementedError:
-                        # Handle old Kernels which don't provide this info.
-                        voluntary_ctx_switches = None
-                        involuntary_ctx_switches = None
-=======
                 try:
                     if real is not None:
                         mem = p.memory_info_ex()
                         real += mem.rss - mem.shared
+                    else:
+                        mem = p.memory_info()
+
+                    if Platform.is_unix():
                         ctx_switches = p.num_ctx_switches()
                         voluntary_ctx_switches += ctx_switches.voluntary
                         involuntary_ctx_switches += ctx_switches.involuntary
-                    else:
-                        mem = p.memory_info()
->>>>>>> 3c21c2a6
 
                     rss += mem.rss
                     vms += mem.vms
