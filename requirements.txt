nose==1.3.0
pymongo
tornado
redis
python-memcached
pyyaml
simplejson
psutil
gearman
pylint
boto
<<<<<<< HEAD
PyMySQL
=======
PyMySQL
pg8000
>>>>>>> d99f5fc6
<|MERGE_RESOLUTION|>--- conflicted
+++ resolved
@@ -9,9 +9,5 @@
 gearman
 pylint
 boto
-<<<<<<< HEAD
 PyMySQL
-=======
-PyMySQL
-pg8000
->>>>>>> d99f5fc6
+pg8000