import ConfigParser
import os
import itertools
import logging
import logging.config
import logging.handlers
import platform
import string
import subprocess
import sys
import glob
import inspect
import traceback
import re
import imp
from optparse import OptionParser, Values
from cStringIO import StringIO

# project
from util import get_os, yaml, yLoader, Platform
from jmxfetch import JMXFetch, JMX_COLLECT_COMMAND
from migration import migrate_old_style_configuration

# CONSTANTS
DATADOG_CONF = "datadog.conf"
DEFAULT_CHECK_FREQUENCY = 15   # seconds
DEFAULT_STATSD_FREQUENCY = 2  # seconds
DEFAULT_STATSD_BUCKET_SIZE = 10 #seconds
PUP_STATSD_FREQUENCY = 2       # seconds
PUP_STATSD_BUCKET_SIZE = 2       # seconds
LOGGING_MAX_BYTES = 5 * 1024 * 1024

log = logging.getLogger(__name__)
windows_file_handler_added = False

class PathNotFound(Exception):
    pass


def get_parsed_args():
    parser = OptionParser()
    parser.add_option('-d', '--dd_url', action='store', default=None,
                        dest='dd_url')
    parser.add_option('-c', '--clean', action='store_true', default=False,
                        dest='clean')
    parser.add_option('-u', '--use-local-forwarder', action='store_true',
                        default=False, dest='use_forwarder')
    parser.add_option('-n', '--disable-dd', action='store_true', default=False,
                        dest="disable_dd")
    parser.add_option('-v', '--verbose', action='store_true', default=False,
                        dest='verbose',
                      help='Print out stacktraces for errors in checks')

    try:
        options, args = parser.parse_args()
    except SystemExit:
        # Ignore parse errors
        options, args = Values({'dd_url': None,
                                'clean': False,
                                'disable_dd':False,
                                'use_forwarder': False}), []
    return options, args


def get_version():
<<<<<<< HEAD
    return "5.0.0"
=======
    return "4.2.1"
>>>>>>> d468dff5

def skip_leading_wsp(f):
    "Works on a file, returns a file-like object"
    return StringIO("\n".join(map(string.strip, f.readlines())))


def _windows_commondata_path():
    """Return the common appdata path, using ctypes
    From http://stackoverflow.com/questions/626796/\
    how-do-i-find-the-windows-common-application-data-folder-using-python
    """
    import ctypes
    from ctypes import wintypes, windll

    CSIDL_COMMON_APPDATA = 35

    _SHGetFolderPath = windll.shell32.SHGetFolderPathW
    _SHGetFolderPath.argtypes = [wintypes.HWND,
                                ctypes.c_int,
                                wintypes.HANDLE,
                                wintypes.DWORD, wintypes.LPCWSTR]

    path_buf = wintypes.create_unicode_buffer(wintypes.MAX_PATH)
    result = _SHGetFolderPath(0, CSIDL_COMMON_APPDATA, 0, 0, path_buf)
    return path_buf.value


def _windows_config_path():
    common_data = _windows_commondata_path()
    path = os.path.join(common_data, 'Datadog', DATADOG_CONF)
    if os.path.exists(path):
        return path
    raise PathNotFound(path)


def _windows_confd_path():
    common_data = _windows_commondata_path()
    path = os.path.join(common_data, 'Datadog', 'conf.d')
    if os.path.exists(path):
        return path
    raise PathNotFound(path)


def _windows_checksd_path():
    if hasattr(sys, 'frozen'):
        # we're frozen - from py2exe
        prog_path = os.path.dirname(sys.executable)
        checksd_path = os.path.join(prog_path, '..', 'checks.d')
    else:

        cur_path = os.path.dirname(__file__)
        checksd_path = os.path.join(cur_path, 'checks.d')

    if os.path.exists(checksd_path):
        return checksd_path
    raise PathNotFound(checksd_path)


def _unix_config_path():
    path = os.path.join('/etc/dd-agent', DATADOG_CONF)
    if os.path.exists(path):
        return path
    raise PathNotFound(path)


def _unix_confd_path():
    path = os.path.join('/etc/dd-agent', 'conf.d')
    if os.path.exists(path):
        return path
    raise PathNotFound(path)


def _unix_checksd_path():
    # Unix only will look up based on the current directory
    # because checks.d will hang with the other python modules
    cur_path = os.path.dirname(os.path.realpath(__file__))
    checksd_path = os.path.join(cur_path, 'checks.d')

    if os.path.exists(checksd_path):
        return checksd_path
    raise PathNotFound(checksd_path)


def _is_affirmative(s):
    return s.lower() in ('yes', 'true', '1')


def get_config_path(cfg_path=None, os_name=None):
    # Check if there's an override and if it exists
    if cfg_path is not None and os.path.exists(cfg_path):
        return cfg_path

    if os_name is None:
        os_name = get_os()

    # Check for an OS-specific path, continue on not-found exceptions
    bad_path = ''
    if os_name == 'windows':
        try:
            return _windows_config_path()
        except PathNotFound, e:
            if len(e.args) > 0:
                bad_path = e.args[0]
    else:
        try:
            return _unix_config_path()
        except PathNotFound, e:
            if len(e.args) > 0:
                bad_path = e.args[0]

    # Check if there's a config stored in the current agent directory
    path = os.path.realpath(__file__)
    path = os.path.dirname(path)
    if os.path.exists(os.path.join(path, DATADOG_CONF)):
        return os.path.join(path, DATADOG_CONF)

    # If all searches fail, exit the agent with an error
    sys.stderr.write("Please supply a configuration file at %s or in the directory where the Agent is currently deployed.\n" % bad_path)
    sys.exit(3)


def get_config(parse_args=True, cfg_path=None, options=None):
    if parse_args:
        options, _ = get_parsed_args()

    # General config
    agentConfig = {
        'check_freq': DEFAULT_CHECK_FREQUENCY,
        'dogstatsd_interval': DEFAULT_STATSD_FREQUENCY,
        'dogstatsd_agregator_bucket_size': DEFAULT_STATSD_BUCKET_SIZE,
        'dogstatsd_normalize': 'yes',
        'dogstatsd_port': 8125,
        'dogstatsd_target': 'http://localhost:17123',
        'graphite_listen_port': None,
        'hostname': None,
        'listen_port': None,
        'tags': None,
        'use_ec2_instance_id': False,  # DEPRECATED
        'version': get_version(),
        'watchdog': True,
        'additional_checksd': '/etc/dd-agent/checks.d/',
        'bind_host': 'localhost'
    }

    dogstatsd_interval = DEFAULT_STATSD_FREQUENCY
    dogstatsd_agregator_bucket_size = DEFAULT_STATSD_BUCKET_SIZE

    # Config handling
    try:
        # Find the right config file
        path = os.path.realpath(__file__)
        path = os.path.dirname(path)

        config_path = get_config_path(cfg_path, os_name=get_os())
        config = ConfigParser.ConfigParser()
        config.readfp(skip_leading_wsp(open(config_path)))

        # bulk import
        for option in config.options('Main'):
            agentConfig[option] = config.get('Main', option)

        #
        # Core config
        #

        # FIXME unnecessarily complex

        if config.has_option('Main', 'use_dd'):
            agentConfig['use_dd'] = config.get('Main', 'use_dd').lower() in ("yes", "true")
        else:
            agentConfig['use_dd'] = True

        agentConfig['use_forwarder'] = False
        if options is not None and options.use_forwarder:
            listen_port = 17123
            if config.has_option('Main', 'listen_port'):
                listen_port = int(config.get('Main', 'listen_port'))
            agentConfig['dd_url'] = "http://" + agentConfig['bind_host'] + ":" + str(listen_port)
            agentConfig['use_forwarder'] = True
        elif options is not None and not options.disable_dd and options.dd_url:
            agentConfig['dd_url'] = options.dd_url
        else:
            agentConfig['dd_url'] = config.get('Main', 'dd_url')
        if agentConfig['dd_url'].endswith('/'):
            agentConfig['dd_url'] = agentConfig['dd_url'][:-1]

        # Extra checks.d path
        # the linux directory is set by default
        if config.has_option('Main', 'additional_checksd'):
            agentConfig['additional_checksd'] = config.get('Main', 'additional_checksd')
        elif get_os() == 'windows':
            # default windows location
            common_path = _windows_commondata_path()
            agentConfig['additional_checksd'] = os.path.join(common_path, 'Datadog', 'checks.d')

        # Whether also to send to Pup
        if config.has_option('Main', 'use_pup'):
            agentConfig['use_pup'] = config.get('Main', 'use_pup').lower() in ("yes", "true")
        else:
            agentConfig['use_pup'] = False

        # Concerns only Windows
        if config.has_option('Main', 'use_web_info_page'):
            agentConfig['use_web_info_page'] = config.get('Main', 'use_web_info_page').lower() in ("yes", "true")
        else:
            agentConfig['use_web_info_page'] = True

        if agentConfig['use_pup'] or agentConfig['use_web_info_page']:
            if config.has_option('Main', 'pup_url'):
                agentConfig['pup_url'] = config.get('Main', 'pup_url')
            else:
                agentConfig['pup_url'] = 'http://localhost:17125'

            if config.has_option('Main', 'pup_port'):
                agentConfig['pup_port'] = int(config.get('Main', 'pup_port'))

        # Increases the frequency of statsd metrics when only sending to Pup
        if not agentConfig['use_dd'] and agentConfig['use_pup']:
            dogstatsd_interval = PUP_STATSD_FREQUENCY
            dogstatsd_agregator_bucket_size = PUP_STATSD_BUCKET_SIZE

        if not agentConfig['use_dd'] and not agentConfig['use_pup']:
            sys.stderr.write("Please specify at least one endpoint to send metrics to. This can be done in datadog.conf.")
            exit(2)

        # Which API key to use
        agentConfig['api_key'] = config.get('Main', 'api_key')

        # local traffic only? Default to no
        agentConfig['non_local_traffic'] = False
        if config.has_option('Main', 'non_local_traffic'):
            agentConfig['non_local_traffic'] = config.get('Main', 'non_local_traffic').lower() in ("yes", "true")

        # DEPRECATED
        if config.has_option('Main', 'use_ec2_instance_id'):
            use_ec2_instance_id = config.get('Main', 'use_ec2_instance_id')
            # translate yes into True, the rest into False
            agentConfig['use_ec2_instance_id'] = (use_ec2_instance_id.lower() == 'yes')

        if config.has_option('Main', 'check_freq'):
            try:
                agentConfig['check_freq'] = int(config.get('Main', 'check_freq'))
            except Exception:
                pass

        # Disable Watchdog (optionally)
        if config.has_option('Main', 'watchdog'):
            if config.get('Main', 'watchdog').lower() in ('no', 'false'):
                agentConfig['watchdog'] = False

        # Optional graphite listener
        if config.has_option('Main', 'graphite_listen_port'):
            agentConfig['graphite_listen_port'] = \
                int(config.get('Main', 'graphite_listen_port'))
        else:
            agentConfig['graphite_listen_port'] = None

        # Dogstatsd config
        dogstatsd_defaults = {
            'dogstatsd_port': 8125,
            'dogstatsd_target': 'http://' + agentConfig['bind_host'] + ':17123',
            'dogstatsd_interval': dogstatsd_interval,
            'dogstatsd_agregator_bucket_size': dogstatsd_agregator_bucket_size,
            'dogstatsd_normalize': 'yes',
        }
        for key, value in dogstatsd_defaults.iteritems():
            if config.has_option('Main', key):
                agentConfig[key] = config.get('Main', key)
            else:
                agentConfig[key] = value

        #Forwarding to external statsd server
        if config.has_option('Main', 'statsd_forward_host'):
            agentConfig['statsd_forward_host'] = config.get('Main', 'statsd_forward_host')
            if config.has_option('Main', 'statsd_forward_port'):
                agentConfig['statsd_forward_port'] = int(config.get('Main', 'statsd_forward_port'))

        # normalize 'yes'/'no' to boolean
        dogstatsd_defaults['dogstatsd_normalize'] = _is_affirmative(dogstatsd_defaults['dogstatsd_normalize'])

        # optionally send dogstatsd data directly to the agent.
        if config.has_option('Main', 'dogstatsd_use_ddurl'):
            use_ddurl = _is_affirmative(config.get('Main', 'dogstatsd_use_ddurl'))
            if use_ddurl:
                agentConfig['dogstatsd_target'] = agentConfig['dd_url']

        # Optional config
        # FIXME not the prettiest code ever...
        if config.has_option('Main', 'use_mount'):
            agentConfig['use_mount'] = _is_affirmative(config.get('Main', 'use_mount'))

        if config.has_option('Main', 'autorestart'):
            agentConfig['autorestart'] = _is_affirmative(config.get('Main', 'autorestart'))

        try:
            filter_device_re = config.get('Main', 'device_blacklist_re')
            agentConfig['device_blacklist_re'] = re.compile(filter_device_re)
        except ConfigParser.NoOptionError:
            pass

        if config.has_option('datadog', 'ddforwarder_log'):
            agentConfig['has_datadog'] = True

        # Dogstream config
        if config.has_option("Main", "dogstream_log"):
            # Older version, single log support
            log_path = config.get("Main", "dogstream_log")
            if config.has_option("Main", "dogstream_line_parser"):
                agentConfig["dogstreams"] = ':'.join([log_path, config.get("Main", "dogstream_line_parser")])
            else:
                agentConfig["dogstreams"] = log_path

        elif config.has_option("Main", "dogstreams"):
            agentConfig["dogstreams"] = config.get("Main", "dogstreams")

        if config.has_option("Main", "nagios_perf_cfg"):
            agentConfig["nagios_perf_cfg"] = config.get("Main", "nagios_perf_cfg")

        if config.has_option("Main", "use_curl_http_client"):
            agentConfig["use_curl_http_client"] = _is_affirmative(config.get("Main", "use_curl_http_client"))
        else:
            # Default to False as there are some issues with the curl client and ELB
            agentConfig["use_curl_http_client"] = False

        if config.has_section('WMI'):
            agentConfig['WMI'] = {}
            for key, value in config.items('WMI'):
                agentConfig['WMI'][key] = value

        if config.has_option("Main", "limit_memory_consumption") and \
            config.get("Main", "limit_memory_consumption") is not None:
            agentConfig["limit_memory_consumption"] = int(config.get("Main", "limit_memory_consumption"))
        else:
            agentConfig["limit_memory_consumption"] = None

        if config.has_option("Main", "skip_ssl_validation"):
            agentConfig["skip_ssl_validation"] = _is_affirmative(config.get("Main", "skip_ssl_validation"))

        agentConfig["collect_ec2_tags"] = False
        if config.has_option("Main", "collect_ec2_tags"):
            agentConfig["collect_ec2_tags"] = _is_affirmative(config.get("Main", "collect_ec2_tags"))

    except ConfigParser.NoSectionError, e:
        sys.stderr.write('Config file not found or incorrectly formatted.\n')
        sys.exit(2)

    except ConfigParser.ParsingError, e:
        sys.stderr.write('Config file not found or incorrectly formatted.\n')
        sys.exit(2)

    except ConfigParser.NoOptionError, e:
        sys.stderr.write('There are some items missing from your config file, but nothing fatal [%s]' % e)

    # Storing proxy settings in the agentConfig
    agentConfig['proxy_settings'] = get_proxy(agentConfig)
    if agentConfig.get('ca_certs', None) is None:
        agentConfig['ssl_certificate'] = get_ssl_certificate(get_os(), 'datadog-cert.pem')
    else:
        agentConfig['ssl_certificate'] = agentConfig['ca_certs']

    return agentConfig


def get_system_stats():
    systemStats = {
        'machine': platform.machine(),
        'platform': sys.platform,
        'processor': platform.processor(),
        'pythonV': platform.python_version(),
    }

    platf = sys.platform

    if  Platform.is_linux(platf):
        grep = subprocess.Popen(['grep', 'model name', '/proc/cpuinfo'], stdout=subprocess.PIPE, close_fds=True)
        wc = subprocess.Popen(['wc', '-l'], stdin=grep.stdout, stdout=subprocess.PIPE, close_fds=True)
        systemStats['cpuCores'] = int(wc.communicate()[0])

    if Platform.is_darwin(platf):
        systemStats['cpuCores'] = int(subprocess.Popen(['sysctl', 'hw.ncpu'], stdout=subprocess.PIPE, close_fds=True).communicate()[0].split(': ')[1])

    if Platform.is_freebsd(platf):
        systemStats['cpuCores'] = int(subprocess.Popen(['sysctl', 'hw.ncpu'], stdout=subprocess.PIPE, close_fds=True).communicate()[0].split(': ')[1])

    if Platform.is_linux(platf):
        systemStats['nixV'] = platform.dist()

    elif Platform.is_darwin(platf):
        systemStats['macV'] = platform.mac_ver()

    elif Platform.is_freebsd(platf):
        version = platform.uname()[2]
        systemStats['fbsdV'] = ('freebsd', version, '')  # no codename for FreeBSD

    elif Platform.is_win32(platf):
        systemStats['winV'] = platform.win32_ver()

    return systemStats


def set_win32_cert_path():
    """In order to use tornado.httpclient with the packaged .exe on Windows we
    need to override the default ceritifcate location which is based on the path
    to tornado and will give something like "C:\path\to\program.exe\tornado/cert-file".

    If pull request #379 is accepted (https://github.com/facebook/tornado/pull/379) we
    will be able to override this in a clean way. For now, we have to monkey patch
    tornado.httpclient._DEFAULT_CA_CERTS
    """
    if hasattr(sys, 'frozen'):
        # we're frozen - from py2exe
        prog_path = os.path.dirname(sys.executable)
        crt_path = os.path.join(prog_path, 'ca-certificates.crt')
    else:
        cur_path = os.path.dirname(__file__)
        crt_path = os.path.join(cur_path, 'packaging', 'datadog-agent', 'win32',
                'install_files', 'ca-certificates.crt')
    import tornado.simple_httpclient
    log.info("Windows certificate path: %s" % crt_path)
    tornado.simple_httpclient._DEFAULT_CA_CERTS = crt_path

def get_proxy(agentConfig, use_system_settings=False):
    proxy_settings = {}

    # First we read the proxy configuration from datadog.conf
    proxy_host = agentConfig.get('proxy_host', None)
    if proxy_host is not None and not use_system_settings:
        proxy_settings['host'] = proxy_host
        try:
            proxy_settings['port'] = int(agentConfig.get('proxy_port', 3128))
        except ValueError:
            log.error('Proxy port must be an Integer. Defaulting it to 3128')
            proxy_settings['port'] = 3128

        proxy_settings['user'] = agentConfig.get('proxy_user', None)
        proxy_settings['password'] = agentConfig.get('proxy_password', None)
        proxy_settings['system_settings'] = False
        log.debug("Proxy Settings: %s:%s@%s:%s" % (proxy_settings['user'], "*****", proxy_settings['host'], proxy_settings['port']))
        return proxy_settings

    # If no proxy configuration was specified in datadog.conf
    # We try to read it from the system settings
    try:
        import urllib
        proxies = urllib.getproxies()
        proxy = proxies.get('https', None)
        if proxy is not None:
            try:
                proxy = proxy.split('://')[1]
            except Exception:
                pass
            px = proxy.split(':')
            proxy_settings['host'] = px[0]
            proxy_settings['port'] = px[1]
            proxy_settings['user'] = None
            proxy_settings['password'] = None
            proxy_settings['system_settings'] = True
            if '@' in proxy_settings['host']:
                creds = proxy_settings['host'].split('@')[0].split(':')
                proxy_settings['user'] = creds[0]
                if len(creds) == 2:
                    proxy_settings['password'] = creds[1]

            log.debug("Proxy Settings: %s:%s@%s:%s" % (proxy_settings['user'], "*****", proxy_settings['host'], proxy_settings['port']))
            return proxy_settings

    except Exception, e:
        log.debug("Error while trying to fetch proxy settings using urllib %s. Proxy is probably not set" % str(e))

    log.debug("No proxy configured")

    return None


def get_confd_path(osname):
    bad_path = ''
    if osname == 'windows':
        try:
            return _windows_confd_path()
        except PathNotFound, e:
            if len(e.args) > 0:
                bad_path = e.args[0]
    else:
        try:
            return _unix_confd_path()
        except PathNotFound, e:
            if len(e.args) > 0:
                bad_path = e.args[0]

    cur_path = os.path.dirname(os.path.realpath(__file__))
    cur_path = os.path.join(cur_path, 'conf.d')

    if os.path.exists(cur_path):
        return cur_path

    raise PathNotFound(bad_path)


def get_checksd_path(osname):
    if osname == 'windows':
        return _windows_checksd_path()
    else:
        return _unix_checksd_path()


def get_win32service_file(osname, filename):
    # This file is needed to log in the event viewer for windows
    if osname == 'windows':
        if hasattr(sys, 'frozen'):
            # we're frozen - from py2exe
            prog_path = os.path.dirname(sys.executable)
            path = os.path.join(prog_path, filename)
        else:
            cur_path = os.path.dirname(__file__)
            path = os.path.join(cur_path, filename)
        if os.path.exists(path):
            log.debug("Certificate file found at %s" % str(path))
            return path

    else:
        cur_path = os.path.dirname(os.path.realpath(__file__))
        path = os.path.join(cur_path, filename)
        if os.path.exists(path):
            return path

    return None


def get_ssl_certificate(osname, filename):
    # The SSL certificate is needed by tornado in case of connection through a proxy
    if osname == 'windows':
        if hasattr(sys, 'frozen'):
            # we're frozen - from py2exe
            prog_path = os.path.dirname(sys.executable)
            path = os.path.join(prog_path, filename)
        else:
            cur_path = os.path.dirname(__file__)
            path = os.path.join(cur_path, filename)
        if os.path.exists(path):
            log.debug("Certificate file found at %s" % str(path))
            return path

    else:
        cur_path = os.path.dirname(os.path.realpath(__file__))
        path = os.path.join(cur_path, filename)
        if os.path.exists(path):
            return path


    log.info("Certificate file NOT found at %s" % str(path))
    return None

def check_yaml(conf_path):
    f = open(conf_path)
    check_name = os.path.basename(conf_path).split('.')[0]
    try:
        check_config = yaml.load(f.read(), Loader=yLoader)
        assert 'init_config' in check_config, "No 'init_config' section found"
        assert 'instances' in check_config, "No 'instances' section found"

        valid_instances = True
        if check_config['instances'] is None or not isinstance(check_config['instances'], list):
            valid_instances = False
        else:
            for i in check_config['instances']:
                if not isinstance(i, dict):
                    valid_instances = False
                    break
        if not valid_instances:
            raise Exception('You need to have at least one instance defined in the YAML file for this check')
        else:
            return check_config
    finally:
        f.close()

def load_check_directory(agentConfig):
    ''' Return the initialized checks from checks.d, and a mapping of checks that failed to
    initialize. Only checks that have a configuration
    file in conf.d will be returned. '''
    from checks import AgentCheck

    initialized_checks = {}
    init_failed_checks = {}

    osname = get_os()
    checks_paths = [glob.glob(os.path.join(agentConfig['additional_checksd'], '*.py'))]

    try:
        checksd_path = get_checksd_path(osname)
        checks_paths.append(glob.glob(os.path.join(checksd_path, '*.py')))
    except PathNotFound, e:
        log.error(e.args[0])
        sys.exit(3)

    try:
        confd_path = get_confd_path(osname)
    except PathNotFound, e:
        log.error("No conf.d folder found at '%s' or in the directory where the Agent is currently deployed.\n" % e.args[0])
        sys.exit(3)

    # Migrate datadog.conf integration configurations that are not supported anymore
    migrate_old_style_configuration(agentConfig, confd_path, get_config_path(None, os_name=get_os()))

    # Start JMXFetch if needed
    JMXFetch.init(confd_path, agentConfig, get_logging_config(), DEFAULT_CHECK_FREQUENCY, JMX_COLLECT_COMMAND)

    # For backwards-compatability with old style checks, we have to load every
    # checks.d module and check for a corresponding config OR check if the old
    # config will "activate" the check.
    #
    # Once old-style checks aren't supported, we'll just read the configs and
    # import the corresponding check module
    for check in itertools.chain(*checks_paths):
        check_name = os.path.basename(check).split('.')[0]
        if check_name in initialized_checks or check_name in init_failed_checks:
            log.debug('Skipping check %s because it has already been loaded from another location', check)
            continue
        try:
            check_module = imp.load_source('checksd_%s' % check_name, check)
        except Exception, e:
            traceback_message = traceback.format_exc()

            # Let's see if there is a conf.d for this check
            conf_path = os.path.join(confd_path, '%s.yaml' % check_name)
            if os.path.exists(conf_path):
                # There is a configuration file for that check but the module can't be imported
                init_failed_checks[check_name] = {'error':e, 'traceback':traceback_message}
                log.exception('Unable to import check module %s.py from checks.d' % check_name)
            else: # There is no conf for that check. Let's not spam the logs for it.
                log.debug('Unable to import check module %s.py from checks.d' % check_name)
            continue

        check_class = None
        classes = inspect.getmembers(check_module, inspect.isclass)
        for _, clsmember in classes:
            if clsmember == AgentCheck:
                continue
            if issubclass(clsmember, AgentCheck):
                check_class = clsmember
                if AgentCheck in clsmember.__bases__:
                    continue
                else:
                    break

        if not check_class:
            log.error('No check class (inheriting from AgentCheck) found in %s.py' % check_name)
            continue

        # Check if the config exists OR we match the old-style config
        conf_path = os.path.join(confd_path, '%s.yaml' % check_name)
        if os.path.exists(conf_path):
            f = open(conf_path)
            try:
                check_config = check_yaml(conf_path)
            except Exception, e:
                log.exception("Unable to parse yaml config in %s" % conf_path)
                traceback_message = traceback.format_exc()
                init_failed_checks[check_name] = {'error':e, 'traceback':traceback_message}
                continue
        elif hasattr(check_class, 'parse_agent_config'):
            # FIXME: Remove this check once all old-style checks are gone
            try:
                check_config = check_class.parse_agent_config(agentConfig)
            except Exception, e:
                continue
            if not check_config:
                continue
            d = [
                "Configuring %s in datadog.conf is deprecated." % (check_name),
                "Please use conf.d. In a future release, support for the",
                "old style of configuration will be dropped.",
            ]
            log.warn(" ".join(d))

        else:
            log.debug('No conf.d/%s.yaml found for checks.d/%s.py' % (check_name, check_name))
            continue

        # Look for the per-check config, which *must* exist
        if not check_config.get('instances'):
            log.error("Config %s is missing 'instances'" % conf_path)
            continue

        # Init all of the check's classes with
        init_config = check_config.get('init_config', {})
        # init_config: in the configuration triggers init_config to be defined
        # to None.
        if init_config is None:
            init_config = {}

        instances = check_config['instances']
        try:
            try:
                c = check_class(check_name, init_config=init_config,
                                agentConfig=agentConfig, instances=instances)
            except TypeError, e:
                # Backwards compatibility for checks which don't support the
                # instances argument in the constructor.
                c = check_class(check_name, init_config=init_config,
                                agentConfig=agentConfig)
                c.instances = instances
        except Exception, e:
            log.exception('Unable to initialize check %s' % check_name)
            traceback_message = traceback.format_exc()
            init_failed_checks[check_name] = {'error':e, 'traceback':traceback_message}
        else:
            initialized_checks[check_name] = c

        # Add custom pythonpath(s) if available
        if 'pythonpath' in check_config:
            pythonpath = check_config['pythonpath']
            if not isinstance(pythonpath, list):
                pythonpath = [pythonpath]
            sys.path.extend(pythonpath)

        log.debug('Loaded check.d/%s.py' % check_name)

    log.info('initialized checks.d checks: %s' % initialized_checks.keys())
    log.info('initialization failed checks.d checks: %s' % init_failed_checks.keys())
    return {'initialized_checks':initialized_checks.values(),
            'init_failed_checks':init_failed_checks,
            }


#
# logging

def get_log_date_format():
    return "%Y-%m-%d %H:%M:%S %Z"

def get_log_format(logger_name):
    if get_os() != 'windows':
        return '%%(asctime)s | %%(levelname)s | dd.%s | %%(name)s(%%(filename)s:%%(lineno)s) | %%(message)s' % logger_name
    return '%(asctime)s | %(levelname)s | %(name)s(%(filename)s:%(lineno)s) | %(message)s'


def get_syslog_format(logger_name):
    return 'dd.%s[%%(process)d]: %%(levelname)s (%%(filename)s:%%(lineno)s): %%(message)s' % logger_name


def get_logging_config(cfg_path=None):
    system_os = get_os()
    if system_os != 'windows':
        logging_config = {
            'log_level': None,
            'collector_log_file': '/var/log/datadog/collector.log',
            'forwarder_log_file': '/var/log/datadog/forwarder.log',
            'dogstatsd_log_file': '/var/log/datadog/dogstatsd.log',
            'pup_log_file': '/var/log/datadog/pup.log',
            'jmxfetch_log_file': '/var/log/datadog/jmxfetch.log',
            'log_to_event_viewer': False,
            'log_to_syslog': True,
            'syslog_host': None,
            'syslog_port': None,
        }
    else:
        windows_log_location = os.path.join(_windows_commondata_path(), 'Datadog', 'logs', 'ddagent.log')
        jmxfetch_log_file = os.path.join(_windows_commondata_path(), 'Datadog', 'logs', 'jmxfetch.log')
        logging_config = {
            'log_level': None,
            'ddagent_log_file': windows_log_location,
            'jmxfetch_log_file': jmxfetch_log_file,
            'log_to_event_viewer': False,
            'log_to_syslog': False,
            'syslog_host': None,
            'syslog_port': None,
        }

    config_path = get_config_path(cfg_path, os_name=system_os)
    config = ConfigParser.ConfigParser()
    config.readfp(skip_leading_wsp(open(config_path)))

    if config.has_section('handlers') or config.has_section('loggers') or config.has_section('formatters'):
        if system_os == 'windows':
            config_example_file = "https://github.com/DataDog/dd-agent/blob/master/packaging/datadog-agent/win32/install_files/datadog_win32.conf"
        else:
            config_example_file = "https://github.com/DataDog/dd-agent/blob/master/datadog.conf.example"

        sys.stderr.write("""Python logging config is no longer supported and will be ignored.
            To configure logging, update the logging portion of 'datadog.conf' to match:
             '%s'.
             """ % config_example_file)

    for option in logging_config:
        if config.has_option('Main', option):
            logging_config[option] = config.get('Main', option)

    levels = {
        'CRITICAL': logging.CRITICAL,
        'DEBUG': logging.DEBUG,
        'ERROR': logging.ERROR,
        'FATAL': logging.FATAL,
        'INFO': logging.INFO,
        'WARN': logging.WARN,
        'WARNING': logging.WARNING,
    }
    if config.has_option('Main', 'log_level'):
        logging_config['log_level'] = levels.get(config.get('Main', 'log_level'))

    if config.has_option('Main', 'log_to_syslog'):
        logging_config['log_to_syslog'] = config.get('Main', 'log_to_syslog').strip().lower() in ['yes', 'true', 1]

    if config.has_option('Main', 'log_to_event_viewer'):
        logging_config['log_to_event_viewer'] = config.get('Main', 'log_to_event_viewer').strip().lower() in ['yes', 'true', 1]

    if config.has_option('Main', 'syslog_host'):
        host = config.get('Main', 'syslog_host').strip()
        if host:
            logging_config['syslog_host'] = host
        else:
            logging_config['syslog_host'] = None

    if config.has_option('Main', 'syslog_port'):
        port = config.get('Main', 'syslog_port').strip()
        try:
            logging_config['syslog_port'] = int(port)
        except Exception:
            logging_config['syslog_port'] = None

    if config.has_option('Main', 'disable_file_logging'):
        logging_config['disable_file_logging'] = config.get('Main', 'disable_file_logging').strip().lower() in ['yes', 'true', 1]
    else:
        logging_config['disable_file_logging'] = False

    return logging_config



def initialize_logging(logger_name):
    global windows_file_handler_added
    try:
        logging_config = get_logging_config()

        logging.basicConfig(
            format=get_log_format(logger_name),
            level=logging_config['log_level'] or logging.INFO,
        )

        # set up file loggers
        if get_os() == 'windows' and not windows_file_handler_added:
            logger_name = 'ddagent'
            windows_file_handler_added = True

        log_file = logging_config.get('%s_log_file' % logger_name)
        if log_file is not None and not logging_config['disable_file_logging']:
            # make sure the log directory is writeable
            # NOTE: the entire directory needs to be writable so that rotation works
            if os.access(os.path.dirname(log_file), os.R_OK | os.W_OK):
                file_handler = logging.handlers.RotatingFileHandler(log_file, maxBytes=LOGGING_MAX_BYTES, backupCount=1)
                formatter = logging.Formatter(get_log_format(logger_name), get_log_date_format())
                file_handler.setFormatter(formatter)

                root_log = logging.getLogger()
                root_log.addHandler(file_handler)
            else:
                sys.stderr.write("Log file is unwritable: '%s'\n" % log_file)

        # set up syslog
        if logging_config['log_to_syslog']:
            try:
                from logging.handlers import SysLogHandler

                if logging_config['syslog_host'] is not None and logging_config['syslog_port'] is not None:
                    sys_log_addr = (logging_config['syslog_host'], logging_config['syslog_port'])
                else:
                    sys_log_addr = "/dev/log"
                    # Special-case macs
                    if sys.platform == 'darwin':
                        sys_log_addr = "/var/run/syslog"

                handler = SysLogHandler(address=sys_log_addr, facility=SysLogHandler.LOG_DAEMON)
                handler.setFormatter(logging.Formatter(get_syslog_format(logger_name), get_log_date_format()))
                root_log = logging.getLogger()
                root_log.addHandler(handler)
            except Exception, e:
                sys.stderr.write("Error setting up syslog: '%s'\n" % str(e))
                traceback.print_exc()

        # Setting up logging in the event viewer for windows
        if get_os() == 'windows' and logging_config['log_to_event_viewer']:
            try:
                from logging.handlers import NTEventLogHandler
                nt_event_handler = NTEventLogHandler(logger_name,get_win32service_file('windows', 'win32service.pyd'), 'Application')
                nt_event_handler.setFormatter(logging.Formatter(get_syslog_format(logger_name), get_log_date_format()))
                nt_event_handler.setLevel(logging.ERROR)
                app_log = logging.getLogger(logger_name)
                app_log.addHandler(nt_event_handler)
            except Exception, e:
                sys.stderr.write("Error setting up Event viewer logging: '%s'\n" % str(e))
                traceback.print_exc()

    except Exception, e:
        sys.stderr.write("Couldn't initialize logging: %s\n" % str(e))
        traceback.print_exc()

        # if config fails entirely, enable basic stdout logging as a fallback
        logging.basicConfig(
            format=get_log_format(logger_name),
            level=logging.INFO,
        )

    # re-get the log after logging is initialized
    global log
    log = logging.getLogger(__name__)<|MERGE_RESOLUTION|>--- conflicted
+++ resolved
@@ -63,11 +63,7 @@
 
 
 def get_version():
-<<<<<<< HEAD
     return "5.0.0"
-=======
-    return "4.2.1"
->>>>>>> d468dff5
 
 def skip_leading_wsp(f):
     "Works on a file, returns a file-like object"
