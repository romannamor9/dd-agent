# stdlib
import ConfigParser
from cStringIO import StringIO
import glob
import imp
import inspect
import itertools
import logging
import logging.config
import logging.handlers
from optparse import OptionParser, Values
import os
import platform
import re
from socket import gaierror, gethostbyname
import string
import sys
import traceback
from urlparse import urlparse

# 3p
import yaml

# project
from util import get_os, yLoader
from utils.platform import Platform
from utils.proxy import get_proxy
from utils.subprocess_output import get_subprocess_output

# CONSTANTS
<<<<<<< HEAD
AGENT_VERSION = "5.99.1"
DATADOG_CONF = "datadog.conf"
BERNARD_CONF = "bernard.yaml"
=======
AGENT_VERSION = "5.6.2"
DATADOG_CONF = "datadog.conf"
UNIX_CONFIG_PATH = '/etc/dd-agent'
MAC_CONFIG_PATH = '/opt/datadog-agent/etc'
>>>>>>> 8fdc69a3
DEFAULT_CHECK_FREQUENCY = 15   # seconds
LOGGING_MAX_BYTES = 5 * 1024 * 1024

log = logging.getLogger(__name__)

OLD_STYLE_PARAMETERS = [
    ('apache_status_url', "apache"),
    ('cacti_mysql_server' , "cacti"),
    ('couchdb_server', "couchdb"),
    ('elasticsearch', "elasticsearch"),
    ('haproxy_url', "haproxy"),
    ('hudson_home', "Jenkins"),
    ('memcache_', "memcached"),
    ('mongodb_server', "mongodb"),
    ('mysql_server', "mysql"),
    ('nginx_status_url', "nginx"),
    ('postgresql_server', "postgres"),
    ('redis_urls', "redis"),
    ('varnishstat', "varnish"),
    ('WMI', "WMI"),
]

NAGIOS_OLD_CONF_KEYS = [
    'nagios_log',
    'nagios_perf_cfg'
]

LEGACY_DATADOG_URLS = [
    "app.datadoghq.com",
    "app.datad0g.com",
]


class PathNotFound(Exception):
    pass


def get_parsed_args():
    parser = OptionParser()
    parser.add_option('-A', '--autorestart', action='store_true', default=False,
                      dest='autorestart')
    parser.add_option('-d', '--dd_url', action='store', default=None,
                      dest='dd_url')
    parser.add_option('-u', '--use-local-forwarder', action='store_true',
                      default=False, dest='use_forwarder')
    parser.add_option('-n', '--disable-dd', action='store_true', default=False,
                      dest="disable_dd")
    parser.add_option('-v', '--verbose', action='store_true', default=False,
                      dest='verbose',
                      help='Print out stacktraces for errors in checks')
    parser.add_option('-p', '--profile', action='store_true', default=False,
                      dest='profile', help='Enable Developer Mode')

    try:
        options, args = parser.parse_args()
    except SystemExit:
        # Ignore parse errors
        options, args = Values({'autorestart': False,
                                'dd_url': None,
                                'disable_dd':False,
                                'use_forwarder': False,
                                'profile': False}), []
    return options, args


def get_version():
    return AGENT_VERSION


# Return url endpoint, here because needs access to version number
def get_url_endpoint(default_url, endpoint_type='app'):
    parsed_url = urlparse(default_url)
    if parsed_url.netloc not in LEGACY_DATADOG_URLS:
        return default_url

    subdomain = parsed_url.netloc.split(".")[0]

    # Replace https://app.datadoghq.com in https://5-2-0-app.agent.datadoghq.com
    return default_url.replace(subdomain,
        "{0}-{1}.agent".format(
            get_version().replace(".", "-"),
            endpoint_type))

def skip_leading_wsp(f):
    "Works on a file, returns a file-like object"
    return StringIO("\n".join(map(string.strip, f.readlines())))


def _windows_commondata_path():
    """Return the common appdata path, using ctypes
    From http://stackoverflow.com/questions/626796/\
    how-do-i-find-the-windows-common-application-data-folder-using-python
    """
    import ctypes
    from ctypes import wintypes, windll

    CSIDL_COMMON_APPDATA = 35

    _SHGetFolderPath = windll.shell32.SHGetFolderPathW
    _SHGetFolderPath.argtypes = [wintypes.HWND,
                                ctypes.c_int,
                                wintypes.HANDLE,
                                wintypes.DWORD, wintypes.LPCWSTR]

    path_buf = wintypes.create_unicode_buffer(wintypes.MAX_PATH)
    result = _SHGetFolderPath(0, CSIDL_COMMON_APPDATA, 0, 0, path_buf)
    return path_buf.value


def _windows_config_path(filename):
    common_data = _windows_commondata_path()
<<<<<<< HEAD
    path = os.path.join(common_data, 'Datadog', filename)
    if os.path.exists(path):
        return path
    raise PathNotFound(path)
=======
    return _config_path(os.path.join(common_data, 'Datadog'))
>>>>>>> 8fdc69a3


def _windows_confd_path():
    common_data = _windows_commondata_path()
    return _confd_path(os.path.join(common_data, 'Datadog'))


def _windows_checksd_path():
    if hasattr(sys, 'frozen'):
        # we're frozen - from py2exe
        prog_path = os.path.dirname(sys.executable)
        return _checksd_path(os.path.join(prog_path, '..'))
    else:
        cur_path = os.path.dirname(__file__)
        return _checksd_path(cur_path)


def _mac_config_path():
    return _config_path(MAC_CONFIG_PATH)


def _mac_confd_path():
    return _confd_path(MAC_CONFIG_PATH)


def _mac_checksd_path():
    return _unix_checksd_path()


<<<<<<< HEAD
def _unix_config_path(filename):
    path = os.path.join('/etc/dd-agent', filename)
    if os.path.exists(path):
        return path
    raise PathNotFound(path)
=======
def _unix_config_path():
    return _config_path(UNIX_CONFIG_PATH)
>>>>>>> 8fdc69a3


def _unix_confd_path():
    return _confd_path(UNIX_CONFIG_PATH)


def _unix_checksd_path():
    # Unix only will look up based on the current directory
    # because checks.d will hang with the other python modules
    cur_path = os.path.dirname(os.path.realpath(__file__))
    return _checksd_path(cur_path)


def _config_path(directory):
    path = os.path.join(directory, DATADOG_CONF)
    if os.path.exists(path):
        return path
    raise PathNotFound(path)


def _confd_path(directory):
    path = os.path.join(directory, 'conf.d')
    if os.path.exists(path):
        return path
    raise PathNotFound(path)


def _checksd_path(directory):
    path = os.path.join(directory, 'checks.d')
    if os.path.exists(path):
        return path
    raise PathNotFound(path)


def _is_affirmative(s):
    # int or real bool
    if isinstance(s, int):
        return bool(s)
    # try string cast
    return s.lower() in ('yes', 'true', '1')


def get_config_path(cfg_path=None, os_name=None, filename=DATADOG_CONF):
    # Check if there's an override and if it exists
    if cfg_path is not None and os.path.exists(cfg_path):
        return cfg_path

    if os_name is None:
        os_name = get_os()

    # Check for an OS-specific path, continue on not-found exceptions
    bad_path = ''
<<<<<<< HEAD
    if os_name == 'windows':
        try:
            return _windows_config_path(filename)
        except PathNotFound, e:
            if len(e.args) > 0:
                bad_path = e.args[0]
    else:
        try:
            return _unix_config_path(filename)
        except PathNotFound, e:
            if len(e.args) > 0:
                bad_path = e.args[0]

    # Check if there's a config stored in the current agent directory
    path = os.path.realpath(__file__)
    path = os.path.dirname(path)
    if os.path.exists(os.path.join(path, filename)):
        return os.path.join(path, filename)
=======
    try:
        if os_name == 'windows':
            return _windows_config_path()
        elif os_name == 'mac':
            return _mac_config_path()
        else:
            return _unix_config_path()
    except PathNotFound, e:
        if len(e.args) > 0:
            bad_path = e.args[0]

    # Check if there's a config stored in the current agent directory
    try:
        path = os.path.realpath(__file__)
        path = os.path.dirname(path)
        return _config_path(path)
    except PathNotFound, e:
        pass
>>>>>>> 8fdc69a3

    # If all searches fail, exit the agent with an error
    if filename == DATADOG_CONF:
        sys.stderr.write("Please supply a configuration file at %s or in the directory where the agent is currently deployed.\n" % bad_path)
        sys.exit(3)


def get_default_bind_host():
    try:
        gethostbyname('localhost')
    except gaierror:
        log.warning("localhost seems undefined in your hosts file, using 127.0.0.1 instead")
        return '127.0.0.1'
    return 'localhost'


def get_histogram_aggregates(configstr=None):
    if configstr is None:
        return None

    try:
        vals = configstr.split(',')
        valid_values = ['min', 'max', 'median', 'avg', 'count']
        result = []

        for val in vals:
            val = val.strip()
            if val not in valid_values:
                log.warning("Ignored histogram aggregate {0}, invalid".format(val))
                continue
            else:
                result.append(val)
    except Exception:
        log.exception("Error when parsing histogram aggregates, skipping")
        return None

    return result

def get_histogram_percentiles(configstr=None):
    if configstr is None:
        return None

    result = []
    try:
        vals = configstr.split(',')
        for val in vals:
            try:
                val = val.strip()
                floatval = float(val)
                if floatval <= 0 or floatval >= 1:
                    raise ValueError
                if len(val) > 4:
                    log.warning("Histogram percentiles are rounded to 2 digits: {0} rounded"
                        .format(floatval))
                result.append(float(val[0:4]))
            except ValueError:
                log.warning("Bad histogram percentile value {0}, must be float in ]0;1[, skipping"
                    .format(val))
    except Exception:
        log.exception("Error when parsing histogram percentiles, skipping")
        return None

    return result

def get_config(parse_args=True, cfg_path=None, options=None):
    if parse_args:
        options, _ = get_parsed_args()

    # General config
    agentConfig = {
        'check_freq': DEFAULT_CHECK_FREQUENCY,
        'dogstatsd_port': 8125,
        'dogstatsd_target': 'http://localhost:17123',
        'graphite_listen_port': None,
        'hostname': None,
        'listen_port': None,
        'tags': None,
        'use_ec2_instance_id': False,  # DEPRECATED
        'version': get_version(),
        'watchdog': True,
        'additional_checksd': '/etc/dd-agent/checks.d/',
        'bind_host': get_default_bind_host(),
        'statsd_metric_namespace': None,
        'utf8_decoding': False
    }

    if Platform.is_mac():
        agentConfig['additional_checksd'] = '/opt/datadog-agent/etc/checks.d'

    # Config handling
    try:
        # Find the right config file
        path = os.path.realpath(__file__)
        path = os.path.dirname(path)

        config_path = get_config_path(cfg_path, os_name=get_os())
        config = ConfigParser.ConfigParser()
        config.readfp(skip_leading_wsp(open(config_path)))

        # bulk import
        for option in config.options('Main'):
            agentConfig[option] = config.get('Main', option)

        # Store developer mode setting in the agentConfig
        in_developer_mode = None
        if config.has_option('Main', 'developer_mode'):
            agentConfig['developer_mode'] = _is_affirmative(config.get('Main', 'developer_mode'))

        # Allow an override with the --profile option
        if options is not None and options.profile:
            agentConfig['developer_mode'] = True

        #
        # Core config
        #

        # FIXME unnecessarily complex
        agentConfig['use_forwarder'] = False
        if options is not None and options.use_forwarder:
            listen_port = 17123
            if config.has_option('Main', 'listen_port'):
                listen_port = int(config.get('Main', 'listen_port'))
            agentConfig['dd_url'] = "http://" + agentConfig['bind_host'] + ":" + str(listen_port)
            agentConfig['use_forwarder'] = True
        elif options is not None and not options.disable_dd and options.dd_url:
            agentConfig['dd_url'] = options.dd_url
        else:
            agentConfig['dd_url'] = config.get('Main', 'dd_url')
        if agentConfig['dd_url'].endswith('/'):
            agentConfig['dd_url'] = agentConfig['dd_url'][:-1]

        # Extra checks.d path
        # the linux directory is set by default
        if config.has_option('Main', 'additional_checksd'):
            agentConfig['additional_checksd'] = config.get('Main', 'additional_checksd')
        elif get_os() == 'windows':
            # default windows location
            common_path = _windows_commondata_path()
            agentConfig['additional_checksd'] = os.path.join(common_path, 'Datadog', 'checks.d')

        if config.has_option('Main', 'use_dogstatsd'):
            agentConfig['use_dogstatsd'] = config.get('Main', 'use_dogstatsd').lower() in ("yes", "true")
        else:
            agentConfig['use_dogstatsd'] = True

        # Concerns only Windows
        if config.has_option('Main', 'use_web_info_page'):
            agentConfig['use_web_info_page'] = config.get('Main', 'use_web_info_page').lower() in ("yes", "true")
        else:
            agentConfig['use_web_info_page'] = True

        # Which API key to use
        agentConfig['api_key'] = config.get('Main', 'api_key')

        # local traffic only? Default to no
        agentConfig['non_local_traffic'] = False
        if config.has_option('Main', 'non_local_traffic'):
            agentConfig['non_local_traffic'] = config.get('Main', 'non_local_traffic').lower() in ("yes", "true")

        # DEPRECATED
        if config.has_option('Main', 'use_ec2_instance_id'):
            use_ec2_instance_id = config.get('Main', 'use_ec2_instance_id')
            # translate yes into True, the rest into False
            agentConfig['use_ec2_instance_id'] = (use_ec2_instance_id.lower() == 'yes')

        if config.has_option('Main', 'check_freq'):
            try:
                agentConfig['check_freq'] = int(config.get('Main', 'check_freq'))
            except Exception:
                pass

        # Custom histogram aggregate/percentile metrics
        if config.has_option('Main', 'histogram_aggregates'):
            agentConfig['histogram_aggregates'] = get_histogram_aggregates(config.get('Main', 'histogram_aggregates'))

        if config.has_option('Main', 'histogram_percentiles'):
            agentConfig['histogram_percentiles'] = get_histogram_percentiles(config.get('Main', 'histogram_percentiles'))

        # Disable Watchdog (optionally)
        if config.has_option('Main', 'watchdog'):
            if config.get('Main', 'watchdog').lower() in ('no', 'false'):
                agentConfig['watchdog'] = False

        # Optional graphite listener
        if config.has_option('Main', 'graphite_listen_port'):
            agentConfig['graphite_listen_port'] = \
                int(config.get('Main', 'graphite_listen_port'))
        else:
            agentConfig['graphite_listen_port'] = None

        # Dogstatsd config
        dogstatsd_defaults = {
            'dogstatsd_port': 8125,
            'dogstatsd_target': 'http://' + agentConfig['bind_host'] + ':17123',
        }
        for key, value in dogstatsd_defaults.iteritems():
            if config.has_option('Main', key):
                agentConfig[key] = config.get('Main', key)
            else:
                agentConfig[key] = value

        # Create app:xxx tags based on monitored apps
        agentConfig['create_dd_check_tags'] = config.has_option('Main', 'create_dd_check_tags') and \
            _is_affirmative(config.get('Main', 'create_dd_check_tags'))

        # Forwarding to external statsd server
        if config.has_option('Main', 'statsd_forward_host'):
            agentConfig['statsd_forward_host'] = config.get('Main', 'statsd_forward_host')
            if config.has_option('Main', 'statsd_forward_port'):
                agentConfig['statsd_forward_port'] = int(config.get('Main', 'statsd_forward_port'))

        # optionally send dogstatsd data directly to the agent.
        if config.has_option('Main', 'dogstatsd_use_ddurl'):
            if _is_affirmative(config.get('Main', 'dogstatsd_use_ddurl')):
                agentConfig['dogstatsd_target'] = agentConfig['dd_url']

        # Optional config
        # FIXME not the prettiest code ever...
        if config.has_option('Main', 'use_mount'):
            agentConfig['use_mount'] = _is_affirmative(config.get('Main', 'use_mount'))

        if options is not None and options.autorestart:
            agentConfig['autorestart'] = True
        elif config.has_option('Main', 'autorestart'):
            agentConfig['autorestart'] = _is_affirmative(config.get('Main', 'autorestart'))

        if config.has_option('Main', 'check_timings'):
            agentConfig['check_timings'] = _is_affirmative(config.get('Main', 'check_timings'))

        if config.has_option('Main', 'exclude_process_args'):
            agentConfig['exclude_process_args'] = _is_affirmative(config.get('Main', 'exclude_process_args'))

        try:
            filter_device_re = config.get('Main', 'device_blacklist_re')
            agentConfig['device_blacklist_re'] = re.compile(filter_device_re)
        except ConfigParser.NoOptionError:
            pass

        if config.has_option('datadog', 'ddforwarder_log'):
            agentConfig['has_datadog'] = True

        # Dogstream config
        if config.has_option("Main", "dogstream_log"):
            # Older version, single log support
            log_path = config.get("Main", "dogstream_log")
            if config.has_option("Main", "dogstream_line_parser"):
                agentConfig["dogstreams"] = ':'.join([log_path, config.get("Main", "dogstream_line_parser")])
            else:
                agentConfig["dogstreams"] = log_path

        elif config.has_option("Main", "dogstreams"):
            agentConfig["dogstreams"] = config.get("Main", "dogstreams")

        if config.has_option("Main", "nagios_perf_cfg"):
            agentConfig["nagios_perf_cfg"] = config.get("Main", "nagios_perf_cfg")

        if config.has_option("Main", "use_curl_http_client"):
            agentConfig["use_curl_http_client"] = _is_affirmative(config.get("Main", "use_curl_http_client"))
        else:
            # Default to False as there are some issues with the curl client and ELB
            agentConfig["use_curl_http_client"] = False

        if config.has_section('WMI'):
            agentConfig['WMI'] = {}
            for key, value in config.items('WMI'):
                agentConfig['WMI'][key] = value

        if (config.has_option("Main", "limit_memory_consumption") and
                config.get("Main", "limit_memory_consumption") is not None):
            agentConfig["limit_memory_consumption"] = int(config.get("Main", "limit_memory_consumption"))
        else:
            agentConfig["limit_memory_consumption"] = None

        if config.has_option("Main", "skip_ssl_validation"):
            agentConfig["skip_ssl_validation"] = _is_affirmative(config.get("Main", "skip_ssl_validation"))

        agentConfig["collect_instance_metadata"] = True
        if config.has_option("Main", "collect_instance_metadata"):
            agentConfig["collect_instance_metadata"] = _is_affirmative(config.get("Main", "collect_instance_metadata"))

        agentConfig["proxy_forbid_method_switch"] = False
        if config.has_option("Main", "proxy_forbid_method_switch"):
            agentConfig["proxy_forbid_method_switch"] = _is_affirmative(config.get("Main", "proxy_forbid_method_switch"))

        agentConfig["collect_ec2_tags"] = False
        if config.has_option("Main", "collect_ec2_tags"):
            agentConfig["collect_ec2_tags"] = _is_affirmative(config.get("Main", "collect_ec2_tags"))

        agentConfig["utf8_decoding"] = False
        if config.has_option("Main", "utf8_decoding"):
            agentConfig["utf8_decoding"] = _is_affirmative(config.get("Main", "utf8_decoding"))

        agentConfig["gce_updated_hostname"] = False
        if config.has_option("Main", "gce_updated_hostname"):
            agentConfig["gce_updated_hostname"] = _is_affirmative(config.get("Main", "gce_updated_hostname"))

    except ConfigParser.NoSectionError, e:
        sys.stderr.write('Config file not found or incorrectly formatted.\n')
        sys.exit(2)

    except ConfigParser.ParsingError, e:
        sys.stderr.write('Config file not found or incorrectly formatted.\n')
        sys.exit(2)

    except ConfigParser.NoOptionError, e:
        sys.stderr.write('There are some items missing from your config file, but nothing fatal [%s]' % e)

    # Storing proxy settings in the agentConfig
    agentConfig['proxy_settings'] = get_proxy(agentConfig)
    if agentConfig.get('ca_certs', None) is None:
        agentConfig['ssl_certificate'] = get_ssl_certificate(get_os(), 'datadog-cert.pem')
    else:
        agentConfig['ssl_certificate'] = agentConfig['ca_certs']

    return agentConfig


def get_system_stats():
    systemStats = {
        'machine': platform.machine(),
        'platform': sys.platform,
        'processor': platform.processor(),
        'pythonV': platform.python_version(),
    }

    platf = sys.platform

    if Platform.is_linux(platf):
        output, _, _ = get_subprocess_output(['grep', 'model name', '/proc/cpuinfo'], log)
        systemStats['cpuCores'] = len(output.splitlines())

    if Platform.is_darwin(platf):
        output, _, _ = get_subprocess_output(['sysctl', 'hw.ncpu'], log)
        systemStats['cpuCores'] = int(output.split(': ')[1])

    if Platform.is_freebsd(platf):
        output, _, _ = get_subprocess_output(['sysctl', 'hw.ncpu'], log)
        systemStats['cpuCores'] = int(output.split(': ')[1])

    if Platform.is_linux(platf):
        systemStats['nixV'] = platform.dist()

    elif Platform.is_darwin(platf):
        systemStats['macV'] = platform.mac_ver()

    elif Platform.is_freebsd(platf):
        version = platform.uname()[2]
        systemStats['fbsdV'] = ('freebsd', version, '')  # no codename for FreeBSD

    elif Platform.is_win32(platf):
        systemStats['winV'] = platform.win32_ver()

    return systemStats


def set_win32_cert_path():
    """In order to use tornado.httpclient with the packaged .exe on Windows we
    need to override the default ceritifcate location which is based on the path
    to tornado and will give something like "C:\path\to\program.exe\tornado/cert-file".

    If pull request #379 is accepted (https://github.com/facebook/tornado/pull/379) we
    will be able to override this in a clean way. For now, we have to monkey patch
    tornado.httpclient._DEFAULT_CA_CERTS
    """
    if hasattr(sys, 'frozen'):
        # we're frozen - from py2exe
        prog_path = os.path.dirname(sys.executable)
        crt_path = os.path.join(prog_path, 'ca-certificates.crt')
    else:
        cur_path = os.path.dirname(__file__)
        crt_path = os.path.join(cur_path, 'packaging', 'datadog-agent', 'win32',
                'install_files', 'ca-certificates.crt')
    import tornado.simple_httpclient
    log.info("Windows certificate path: %s" % crt_path)
    tornado.simple_httpclient._DEFAULT_CA_CERTS = crt_path

def get_confd_path(osname=None):
    if not osname:
        osname = get_os()
    bad_path = ''
    try:
        if osname == 'windows':
            return _windows_confd_path()
        elif osname == 'mac':
            return _mac_confd_path()
        else:
            return _unix_confd_path()
    except PathNotFound, e:
        if len(e.args) > 0:
            bad_path = e.args[0]

    try:
        cur_path = os.path.dirname(os.path.realpath(__file__))
        return _confd_path(cur_path)
    except PathNotFound, e:
        pass

    raise PathNotFound(bad_path)


def get_checksd_path(osname=None):
    if not osname:
        osname = get_os()
    if osname == 'windows':
        return _windows_checksd_path()
    elif osname == 'mac':
        return _mac_checksd_path()
    else:
        return _unix_checksd_path()


def get_win32service_file(osname, filename):
    # This file is needed to log in the event viewer for windows
    if osname == 'windows':
        if hasattr(sys, 'frozen'):
            # we're frozen - from py2exe
            prog_path = os.path.dirname(sys.executable)
            path = os.path.join(prog_path, filename)
        else:
            cur_path = os.path.dirname(__file__)
            path = os.path.join(cur_path, filename)
        if os.path.exists(path):
            log.debug("Certificate file found at %s" % str(path))
            return path

    else:
        cur_path = os.path.dirname(os.path.realpath(__file__))
        path = os.path.join(cur_path, filename)
        if os.path.exists(path):
            return path

    return None


def get_ssl_certificate(osname, filename):
    # The SSL certificate is needed by tornado in case of connection through a proxy
    if osname == 'windows':
        if hasattr(sys, 'frozen'):
            # we're frozen - from py2exe
            prog_path = os.path.dirname(sys.executable)
            path = os.path.join(prog_path, filename)
        else:
            cur_path = os.path.dirname(__file__)
            path = os.path.join(cur_path, filename)
        if os.path.exists(path):
            log.debug("Certificate file found at %s" % str(path))
            return path
    else:
        cur_path = os.path.dirname(os.path.realpath(__file__))
        path = os.path.join(cur_path, filename)
        if os.path.exists(path):
            return path


    log.info("Certificate file NOT found at %s" % str(path))
    return None

def check_yaml(conf_path):
    f = open(conf_path)
    check_name = os.path.basename(conf_path).split('.')[0]
    try:
        check_config = yaml.load(f.read(), Loader=yLoader)
        assert 'init_config' in check_config, "No 'init_config' section found"
        assert 'instances' in check_config, "No 'instances' section found"

        valid_instances = True
        if check_config['instances'] is None or not isinstance(check_config['instances'], list):
            valid_instances = False
        else:
            for i in check_config['instances']:
                if not isinstance(i, dict):
                    valid_instances = False
                    break
        if not valid_instances:
            raise Exception('You need to have at least one instance defined in the YAML file for this check')
        else:
            return check_config
    finally:
        f.close()


def load_check_directory(agentConfig, hostname):
    ''' Return the initialized checks from checks.d, and a mapping of checks that failed to
    initialize. Only checks that have a configuration
    file in conf.d will be returned. '''
    from checks import AgentCheck, AGENT_METRICS_CHECK_NAME

    initialized_checks = {}
    init_failed_checks = {}
    deprecated_checks = {}
    agentConfig['checksd_hostname'] = hostname

    deprecated_configs_enabled = [v for k,v in OLD_STYLE_PARAMETERS if len([l for l in agentConfig if l.startswith(k)]) > 0]
    for deprecated_config in deprecated_configs_enabled:
        msg = "Configuring %s in datadog.conf is not supported anymore. Please use conf.d" % deprecated_config
        deprecated_checks[deprecated_config] = {'error': msg, 'traceback': None}
        log.error(msg)

    osname = get_os()
    checks_paths = [glob.glob(os.path.join(agentConfig['additional_checksd'], '*.py'))]

    try:
        checksd_path = get_checksd_path(osname)
        checks_paths.append(glob.glob(os.path.join(checksd_path, '*.py')))
    except PathNotFound, e:
        log.error(e.args[0])
        sys.exit(3)

    try:
        confd_path = get_confd_path(osname)
    except PathNotFound, e:
        log.error("No conf.d folder found at '%s' or in the directory where the Agent is currently deployed.\n" % e.args[0])
        sys.exit(3)

    # We don't support old style configs anymore
    # So we iterate over the files in the checks.d directory
    # If there is a matching configuration file in the conf.d directory
    # then we import the check
    for check in itertools.chain(*checks_paths):
        check_name = os.path.basename(check).split('.')[0]
        check_config = None
        if check_name in initialized_checks or check_name in init_failed_checks:
            log.debug('Skipping check %s because it has already been loaded from another location', check)
            continue

        # Let's see if there is a conf.d for this check
        conf_path = os.path.join(confd_path, '%s.yaml' % check_name)
        conf_exists = False

        if os.path.exists(conf_path):
            conf_exists = True
        else:
            log.debug("No configuration file for %s. Looking for defaults" % check_name)

            # Default checks read their config from the "[CHECKNAME].yaml.default" file
            default_conf_path = os.path.join(confd_path, '%s.yaml.default' % check_name)
            if not os.path.exists(default_conf_path):
                log.debug("Default configuration file {0} is missing. Skipping check".format(default_conf_path))
                continue
            conf_path = default_conf_path
            conf_exists = True

        if conf_exists:
            try:
                check_config = check_yaml(conf_path)
            except Exception, e:
                log.exception("Unable to parse yaml config in %s" % conf_path)
                traceback_message = traceback.format_exc()
                init_failed_checks[check_name] = {'error': str(e), 'traceback': traceback_message}
                continue
        else:
            # Compatibility code for the Nagios checks if it's still configured
            # in datadog.conf
            # FIXME: 6.x, should be removed
            if check_name == 'nagios':
                if any([nagios_key in agentConfig for nagios_key in NAGIOS_OLD_CONF_KEYS]):
                    log.warning("Configuring Nagios in datadog.conf is deprecated "
                                "and will be removed in a future version. "
                                "Please use conf.d")
                    check_config = {'instances':[dict((key, agentConfig[key]) for key in agentConfig if key in NAGIOS_OLD_CONF_KEYS)]}
                else:
                    continue
            else:
                log.debug("No configuration file for %s" % check_name)
                continue

        # If we are here, there is a valid matching configuration file.
        # Let's try to import the check
        try:
            check_module = imp.load_source('checksd_%s' % check_name, check)
        except Exception, e:
            traceback_message = traceback.format_exc()
            # There is a configuration file for that check but the module can't be imported
            init_failed_checks[check_name] = {'error':e, 'traceback':traceback_message}
            log.exception('Unable to import check module %s.py from checks.d' % check_name)
            continue

        # We make sure that there is an AgentCheck class defined
        check_class = None
        classes = inspect.getmembers(check_module, inspect.isclass)
        for _, clsmember in classes:
            if clsmember == AgentCheck:
                continue
            if issubclass(clsmember, AgentCheck):
                check_class = clsmember
                if AgentCheck in clsmember.__bases__:
                    continue
                else:
                    break

        if not check_class:
            log.error('No check class (inheriting from AgentCheck) found in %s.py' % check_name)
            continue

        # Look for the per-check config, which *must* exist
        if not check_config.get('instances'):
            log.error("Config %s is missing 'instances'" % conf_path)
            continue

        # Init all of the check's classes with
        init_config = check_config.get('init_config', {})
        # init_config: in the configuration triggers init_config to be defined
        # to None.
        if init_config is None:
            init_config = {}

        instances = check_config['instances']
        try:
            try:
                c = check_class(check_name, init_config=init_config,
                                agentConfig=agentConfig, instances=instances)
            except TypeError, e:
                # Backwards compatibility for checks which don't support the
                # instances argument in the constructor.
                c = check_class(check_name, init_config=init_config,
                                agentConfig=agentConfig)
                c.instances = instances
        except Exception, e:
            log.exception('Unable to initialize check %s' % check_name)
            traceback_message = traceback.format_exc()
            init_failed_checks[check_name] = {'error':e, 'traceback':traceback_message}
        else:
            initialized_checks[check_name] = c

        # Add custom pythonpath(s) if available
        if 'pythonpath' in check_config:
            pythonpath = check_config['pythonpath']
            if not isinstance(pythonpath, list):
                pythonpath = [pythonpath]
            sys.path.extend(pythonpath)

        log.debug('Loaded check.d/%s.py' % check_name)

    init_failed_checks.update(deprecated_checks)
    log.info('initialized checks.d checks: %s' % [k for k in initialized_checks.keys() if k != AGENT_METRICS_CHECK_NAME])
    log.info('initialization failed checks.d checks: %s' % init_failed_checks.keys())
    return {'initialized_checks':initialized_checks.values(),
            'init_failed_checks':init_failed_checks,
            }

def get_bernard_config():
    """Return the configuration of Bernard"""
    from util import yaml, yLoader

    osname = get_os()
    config_path = get_config_path(os_name=get_os(), filename=BERNARD_CONF)

    try:
        f = open(config_path)
    except IOError, TypeError:
        log.info("Bernard isn't configured: can't find %s" % BERNARD_CONF)
        return {}
    try:
        bernard_config = yaml.load(f.read(), Loader=yLoader)
        assert bernard_config is not None
        f.close()
    except Exception:
        f.close()
        log.error("Unable to parse yaml config in %s" % config_path)
        return {}

    return bernard_config

def load_bernard_checks(bernard_config):
    ''' Return the initialized checks of Bernard and its configuration.'''
    from checks.bernard_check import BernardCheck
    from dogstatsd_client import DogStatsd
    from util import get_hostname

    # If the config does not exist or is empty
    if not bernard_config:
        return []

    agent_config = get_config()

    hostname = get_hostname(agent_config)
    bernard_checks = []

    DEFAULT_TIMEOUT = 5
    DEFAULT_FREQUENCY = 60
    DEFAULT_ATTEMPTS = 3

    schedule_config = bernard_config.get('core', {}).get('schedule', {})

    default_check_parameter = {
        'hostname': hostname,
        'timeout': int(schedule_config.get('timeout', DEFAULT_TIMEOUT)),
        'frequency': int(schedule_config.get('period', DEFAULT_FREQUENCY)),
        'attempts': int(schedule_config.get('attempts', DEFAULT_ATTEMPTS)),
        'notification': bernard_config.get('core', {}).get('notification', None),
        'notify_startup': bernard_config.get('core', {}).get('notify_startup', "none"),
    }

    statsd_config = bernard_config.get('core', {}).get('dogstatsd', {})
    statsd_host = statsd_config.get('host', 'localhost')
    statsd_port = statsd_config.get('port', 8125)
    dogstatsd = DogStatsd(host=statsd_host, port=statsd_port)

    try:
        for check_config in bernard_config.get('checks', []):
            check_paths = []
            path = check_config.get('path', '')
            check_filename = check_config.get('filename', '')
            notification = check_config.get('notification', '')
            timeout = int(check_config.get('timeout', 0))
            period = int(check_config.get('period', 0))
            attempts = int(check_config.get('attempts', 0))
            name = check_config.get('name', None)
            args = check_config.get('args', [])
            notify_startup = check_config.get('notify_startup', None)
            if path:
                try:
                    filenames = os.listdir(path)
                    check_paths = []
                    for filename in filenames:
                        # Filter hidden files
                        if not filename.startswith('.'):
                            check_path = os.path.join(path, filename)
                            # Keep only executable files
                            if os.path.isfile(check_path) and os.access(check_path, os.X_OK):
                                check_paths.append(check_path)
                except OSError:
                    log.warn('No such file or directory: %s' % path)
                    continue
            if check_filename:
                check_paths.append(check_filename)

            if check_paths:
                check_parameter = default_check_parameter.copy()
                if notification:
                    check_parameter['notification'] = notification
                if timeout:
                    check_parameter['timeout'] = timeout
                if period:
                    check_parameter['period'] = period
                if attempts:
                    check_parameter['attempts'] = attempts
                if notify_startup:
                    check_parameter['notify_startup'] = notify_startup
                if name:
                    check_parameter['name'] = name
                for check_path in check_paths:
                    check = BernardCheck(check=check_path, config=check_parameter, dogstatsd=dogstatsd, args=args)
                    bernard_checks.append(check)
    except AttributeError:
        log.info("Error while parsing Bernard configuration file. Be sure the structure is valid.")
        return []

    return bernard_checks

#
# logging

def get_log_date_format():
    return "%Y-%m-%d %H:%M:%S %Z"


def get_log_format(logger_name):
    if get_os() != 'windows':
        return '%%(asctime)s | %%(levelname)s | dd.%s | %%(name)s(%%(filename)s:%%(lineno)s) | %%(message)s' % logger_name
    return '%(asctime)s | %(levelname)s | %(name)s(%(filename)s:%(lineno)s) | %(message)s'


def get_syslog_format(logger_name):
    return 'dd.%s[%%(process)d]: %%(levelname)s (%%(filename)s:%%(lineno)s): %%(message)s' % logger_name


def get_logging_config(cfg_path=None):

    system_os = get_os()
<<<<<<< HEAD
    if system_os != 'windows':
        logging_config = {
            'log_level': None,
            'collector_log_file': '/var/log/datadog/collector.log',
            'forwarder_log_file': '/var/log/datadog/forwarder.log',
            'dogstatsd_log_file': '/var/log/datadog/dogstatsd.log',
            'jmxfetch_log_file': '/var/log/datadog/jmxfetch.log',
            'bernard_log_file': '/var/log/datadog/bernard.log',
            'log_to_event_viewer': False,
            'log_to_syslog': True,
            'syslog_host': None,
            'syslog_port': None,
        }
=======
    logging_config = {
        'log_level': None,
        'log_to_event_viewer': False,
        'log_to_syslog': False,
        'syslog_host': None,
        'syslog_port': None,
    }
    if system_os == 'windows':
        logging_config['windows_collector_log_file'] = os.path.join(_windows_commondata_path(), 'Datadog', 'logs', 'collector.log')
        logging_config['windows_forwarder_log_file'] = os.path.join(_windows_commondata_path(), 'Datadog', 'logs', 'forwarder.log')
        logging_config['windows_dogstatsd_log_file'] = os.path.join(_windows_commondata_path(), 'Datadog', 'logs', 'dogstatsd.log')
        logging_config['jmxfetch_log_file'] = os.path.join(_windows_commondata_path(), 'Datadog', 'logs', 'jmxfetch.log')
>>>>>>> 8fdc69a3
    else:
        logging_config['collector_log_file'] = '/var/log/datadog/collector.log'
        logging_config['forwarder_log_file'] = '/var/log/datadog/forwarder.log'
        logging_config['dogstatsd_log_file'] = '/var/log/datadog/dogstatsd.log'
        logging_config['jmxfetch_log_file'] = '/var/log/datadog/jmxfetch.log'
        logging_config['log_to_syslog'] = True

    config_path = get_config_path(cfg_path, os_name=system_os)
    config = ConfigParser.ConfigParser()
    config.readfp(skip_leading_wsp(open(config_path)))

    if config.has_section('handlers') or config.has_section('loggers') or config.has_section('formatters'):
        if system_os == 'windows':
            config_example_file = "https://github.com/DataDog/dd-agent/blob/master/packaging/datadog-agent/win32/install_files/datadog_win32.conf"
        else:
            config_example_file = "https://github.com/DataDog/dd-agent/blob/master/datadog.conf.example"

        sys.stderr.write("""Python logging config is no longer supported and will be ignored.
            To configure logging, update the logging portion of 'datadog.conf' to match:
             '%s'.
             """ % config_example_file)

    for option in logging_config:
        if config.has_option('Main', option):
            logging_config[option] = config.get('Main', option)

    levels = {
        'CRITICAL': logging.CRITICAL,
        'DEBUG': logging.DEBUG,
        'ERROR': logging.ERROR,
        'FATAL': logging.FATAL,
        'INFO': logging.INFO,
        'WARN': logging.WARN,
        'WARNING': logging.WARNING,
    }
    if config.has_option('Main', 'log_level'):
        logging_config['log_level'] = levels.get(config.get('Main', 'log_level'))

    if config.has_option('Main', 'log_to_syslog'):
        logging_config['log_to_syslog'] = config.get('Main', 'log_to_syslog').strip().lower() in ['yes', 'true', 1]

    if config.has_option('Main', 'log_to_event_viewer'):
        logging_config['log_to_event_viewer'] = config.get('Main', 'log_to_event_viewer').strip().lower() in ['yes', 'true', 1]

    if config.has_option('Main', 'syslog_host'):
        host = config.get('Main', 'syslog_host').strip()
        if host:
            logging_config['syslog_host'] = host
        else:
            logging_config['syslog_host'] = None

    if config.has_option('Main', 'syslog_port'):
        port = config.get('Main', 'syslog_port').strip()
        try:
            logging_config['syslog_port'] = int(port)
        except Exception:
            logging_config['syslog_port'] = None

    if config.has_option('Main', 'disable_file_logging'):
        logging_config['disable_file_logging'] = config.get('Main', 'disable_file_logging').strip().lower() in ['yes', 'true', 1]
    else:
        logging_config['disable_file_logging'] = False

    return logging_config



def initialize_logging(logger_name):
    try:
        logging_config = get_logging_config()

        logging.basicConfig(
            format=get_log_format(logger_name),
            level=logging_config['log_level'] or logging.INFO,
        )

        log_file = logging_config.get('%s_log_file' % logger_name)
        if log_file is not None and not logging_config['disable_file_logging']:
            # make sure the log directory is writeable
            # NOTE: the entire directory needs to be writable so that rotation works
            if os.access(os.path.dirname(log_file), os.R_OK | os.W_OK):
                file_handler = logging.handlers.RotatingFileHandler(log_file, maxBytes=LOGGING_MAX_BYTES, backupCount=1)
                formatter = logging.Formatter(get_log_format(logger_name), get_log_date_format())
                file_handler.setFormatter(formatter)

                root_log = logging.getLogger()
                root_log.addHandler(file_handler)
            else:
                sys.stderr.write("Log file is unwritable: '%s'\n" % log_file)

        # set up syslog
        if logging_config['log_to_syslog']:
            try:
                from logging.handlers import SysLogHandler

                if logging_config['syslog_host'] is not None and logging_config['syslog_port'] is not None:
                    sys_log_addr = (logging_config['syslog_host'], logging_config['syslog_port'])
                else:
                    sys_log_addr = "/dev/log"
                    # Special-case macs
                    if sys.platform == 'darwin':
                        sys_log_addr = "/var/run/syslog"

                handler = SysLogHandler(address=sys_log_addr, facility=SysLogHandler.LOG_DAEMON)
                handler.setFormatter(logging.Formatter(get_syslog_format(logger_name), get_log_date_format()))
                root_log = logging.getLogger()
                root_log.addHandler(handler)
            except Exception, e:
                sys.stderr.write("Error setting up syslog: '%s'\n" % str(e))
                traceback.print_exc()

        # Setting up logging in the event viewer for windows
        if get_os() == 'windows' and logging_config['log_to_event_viewer']:
            try:
                from logging.handlers import NTEventLogHandler
                nt_event_handler = NTEventLogHandler(logger_name,get_win32service_file('windows', 'win32service.pyd'), 'Application')
                nt_event_handler.setFormatter(logging.Formatter(get_syslog_format(logger_name), get_log_date_format()))
                nt_event_handler.setLevel(logging.ERROR)
                app_log = logging.getLogger(logger_name)
                app_log.addHandler(nt_event_handler)
            except Exception, e:
                sys.stderr.write("Error setting up Event viewer logging: '%s'\n" % str(e))
                traceback.print_exc()

    except Exception, e:
        sys.stderr.write("Couldn't initialize logging: %s\n" % str(e))
        traceback.print_exc()

        # if config fails entirely, enable basic stdout logging as a fallback
        logging.basicConfig(
            format=get_log_format(logger_name),
            level=logging.INFO,
        )

    # re-get the log after logging is initialized
    global log
    log = logging.getLogger(__name__)<|MERGE_RESOLUTION|>--- conflicted
+++ resolved
@@ -28,16 +28,11 @@
 from utils.subprocess_output import get_subprocess_output
 
 # CONSTANTS
-<<<<<<< HEAD
-AGENT_VERSION = "5.99.1"
-DATADOG_CONF = "datadog.conf"
+AGENT_VERSION = "5.99.562"
 BERNARD_CONF = "bernard.yaml"
-=======
-AGENT_VERSION = "5.6.2"
 DATADOG_CONF = "datadog.conf"
 UNIX_CONFIG_PATH = '/etc/dd-agent'
 MAC_CONFIG_PATH = '/opt/datadog-agent/etc'
->>>>>>> 8fdc69a3
 DEFAULT_CHECK_FREQUENCY = 15   # seconds
 LOGGING_MAX_BYTES = 5 * 1024 * 1024
 
@@ -147,22 +142,13 @@
     return path_buf.value
 
 
-def _windows_config_path(filename):
+def _windows_config_path():
     common_data = _windows_commondata_path()
-<<<<<<< HEAD
-    path = os.path.join(common_data, 'Datadog', filename)
-    if os.path.exists(path):
-        return path
-    raise PathNotFound(path)
-=======
     return _config_path(os.path.join(common_data, 'Datadog'))
->>>>>>> 8fdc69a3
-
 
 def _windows_confd_path():
     common_data = _windows_commondata_path()
     return _confd_path(os.path.join(common_data, 'Datadog'))
-
 
 def _windows_checksd_path():
     if hasattr(sys, 'frozen'):
@@ -185,18 +171,8 @@
 def _mac_checksd_path():
     return _unix_checksd_path()
 
-
-<<<<<<< HEAD
-def _unix_config_path(filename):
-    path = os.path.join('/etc/dd-agent', filename)
-    if os.path.exists(path):
-        return path
-    raise PathNotFound(path)
-=======
 def _unix_config_path():
     return _config_path(UNIX_CONFIG_PATH)
->>>>>>> 8fdc69a3
-
 
 def _unix_confd_path():
     return _confd_path(UNIX_CONFIG_PATH)
@@ -248,26 +224,6 @@
 
     # Check for an OS-specific path, continue on not-found exceptions
     bad_path = ''
-<<<<<<< HEAD
-    if os_name == 'windows':
-        try:
-            return _windows_config_path(filename)
-        except PathNotFound, e:
-            if len(e.args) > 0:
-                bad_path = e.args[0]
-    else:
-        try:
-            return _unix_config_path(filename)
-        except PathNotFound, e:
-            if len(e.args) > 0:
-                bad_path = e.args[0]
-
-    # Check if there's a config stored in the current agent directory
-    path = os.path.realpath(__file__)
-    path = os.path.dirname(path)
-    if os.path.exists(os.path.join(path, filename)):
-        return os.path.join(path, filename)
-=======
     try:
         if os_name == 'windows':
             return _windows_config_path()
@@ -286,7 +242,6 @@
         return _config_path(path)
     except PathNotFound, e:
         pass
->>>>>>> 8fdc69a3
 
     # If all searches fail, exit the agent with an error
     if filename == DATADOG_CONF:
@@ -1057,21 +1012,6 @@
 def get_logging_config(cfg_path=None):
 
     system_os = get_os()
-<<<<<<< HEAD
-    if system_os != 'windows':
-        logging_config = {
-            'log_level': None,
-            'collector_log_file': '/var/log/datadog/collector.log',
-            'forwarder_log_file': '/var/log/datadog/forwarder.log',
-            'dogstatsd_log_file': '/var/log/datadog/dogstatsd.log',
-            'jmxfetch_log_file': '/var/log/datadog/jmxfetch.log',
-            'bernard_log_file': '/var/log/datadog/bernard.log',
-            'log_to_event_viewer': False,
-            'log_to_syslog': True,
-            'syslog_host': None,
-            'syslog_port': None,
-        }
-=======
     logging_config = {
         'log_level': None,
         'log_to_event_viewer': False,
@@ -1084,12 +1024,12 @@
         logging_config['windows_forwarder_log_file'] = os.path.join(_windows_commondata_path(), 'Datadog', 'logs', 'forwarder.log')
         logging_config['windows_dogstatsd_log_file'] = os.path.join(_windows_commondata_path(), 'Datadog', 'logs', 'dogstatsd.log')
         logging_config['jmxfetch_log_file'] = os.path.join(_windows_commondata_path(), 'Datadog', 'logs', 'jmxfetch.log')
->>>>>>> 8fdc69a3
     else:
         logging_config['collector_log_file'] = '/var/log/datadog/collector.log'
         logging_config['forwarder_log_file'] = '/var/log/datadog/forwarder.log'
         logging_config['dogstatsd_log_file'] = '/var/log/datadog/dogstatsd.log'
         logging_config['jmxfetch_log_file'] = '/var/log/datadog/jmxfetch.log'
+        logging_config['bernard_log_file'] = '/var/log/datadog/bernard.log'
         logging_config['log_to_syslog'] = True
 
     config_path = get_config_path(cfg_path, os_name=system_os)
