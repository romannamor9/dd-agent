# stdlib
import ConfigParser
from cStringIO import StringIO
import glob
import imp
import inspect
import itertools
import logging
import logging.config
import logging.handlers
from optparse import OptionParser, Values
import os
import platform
import re
from socket import gaierror, gethostbyname
import string
import sys
import traceback
from urlparse import urlparse

# 3p
import yaml

# project
from util import get_os, yLoader
from utils.platform import Platform
from utils.proxy import get_proxy
from utils.subprocess_output import (
    get_subprocess_output,
    SubprocessOutputEmptyError,
)


# CONSTANTS
<<<<<<< HEAD
AGENT_VERSION = "5.99.562"
BERNARD_CONF = "bernard.yaml"
=======
AGENT_VERSION = "5.7.1"
>>>>>>> 44eff515
DATADOG_CONF = "datadog.conf"
UNIX_CONFIG_PATH = '/etc/dd-agent'
MAC_CONFIG_PATH = '/opt/datadog-agent/etc'
DEFAULT_CHECK_FREQUENCY = 15   # seconds
LOGGING_MAX_BYTES = 5 * 1024 * 1024

log = logging.getLogger(__name__)

OLD_STYLE_PARAMETERS = [
    ('apache_status_url', "apache"),
    ('cacti_mysql_server' , "cacti"),
    ('couchdb_server', "couchdb"),
    ('elasticsearch', "elasticsearch"),
    ('haproxy_url', "haproxy"),
    ('hudson_home', "Jenkins"),
    ('memcache_', "memcached"),
    ('mongodb_server', "mongodb"),
    ('mysql_server', "mysql"),
    ('nginx_status_url', "nginx"),
    ('postgresql_server', "postgres"),
    ('redis_urls', "redis"),
    ('varnishstat', "varnish"),
    ('WMI', "WMI"),
]

NAGIOS_OLD_CONF_KEYS = [
    'nagios_log',
    'nagios_perf_cfg'
]

LEGACY_DATADOG_URLS = [
    "app.datadoghq.com",
    "app.datad0g.com",
]


class PathNotFound(Exception):
    pass


def get_parsed_args():
    parser = OptionParser()
    parser.add_option('-A', '--autorestart', action='store_true', default=False,
                      dest='autorestart')
    parser.add_option('-d', '--dd_url', action='store', default=None,
                      dest='dd_url')
    parser.add_option('-u', '--use-local-forwarder', action='store_true',
                      default=False, dest='use_forwarder')
    parser.add_option('-n', '--disable-dd', action='store_true', default=False,
                      dest="disable_dd")
    parser.add_option('-v', '--verbose', action='store_true', default=False,
                      dest='verbose',
                      help='Print out stacktraces for errors in checks')
    parser.add_option('-p', '--profile', action='store_true', default=False,
                      dest='profile', help='Enable Developer Mode')

    try:
        options, args = parser.parse_args()
    except SystemExit:
        # Ignore parse errors
        options, args = Values({'autorestart': False,
                                'dd_url': None,
                                'disable_dd': False,
                                'use_forwarder': False,
                                'verbose': False,
                                'profile': False}), []
    return options, args


def get_version():
    return AGENT_VERSION


# Return url endpoint, here because needs access to version number
def get_url_endpoint(default_url, endpoint_type='app'):
    parsed_url = urlparse(default_url)
    if parsed_url.netloc not in LEGACY_DATADOG_URLS:
        return default_url

    subdomain = parsed_url.netloc.split(".")[0]

    # Replace https://app.datadoghq.com in https://5-2-0-app.agent.datadoghq.com
    return default_url.replace(subdomain,
        "{0}-{1}.agent".format(
            get_version().replace(".", "-"),
            endpoint_type))

def skip_leading_wsp(f):
    "Works on a file, returns a file-like object"
    return StringIO("\n".join(map(string.strip, f.readlines())))


def _windows_commondata_path():
    """Return the common appdata path, using ctypes
    From http://stackoverflow.com/questions/626796/\
    how-do-i-find-the-windows-common-application-data-folder-using-python
    """
    import ctypes
    from ctypes import wintypes, windll

    CSIDL_COMMON_APPDATA = 35

    _SHGetFolderPath = windll.shell32.SHGetFolderPathW
    _SHGetFolderPath.argtypes = [wintypes.HWND,
                                ctypes.c_int,
                                wintypes.HANDLE,
                                wintypes.DWORD, wintypes.LPCWSTR]

    path_buf = wintypes.create_unicode_buffer(wintypes.MAX_PATH)
    _SHGetFolderPath(0, CSIDL_COMMON_APPDATA, 0, 0, path_buf)
    return path_buf.value


def _windows_config_path():
    common_data = _windows_commondata_path()
    return _config_path(os.path.join(common_data, 'Datadog'))

def _windows_confd_path():
    common_data = _windows_commondata_path()
    return _confd_path(os.path.join(common_data, 'Datadog'))

def _windows_checksd_path():
    if hasattr(sys, 'frozen'):
        # we're frozen - from py2exe
        prog_path = os.path.dirname(sys.executable)
        return _checksd_path(os.path.join(prog_path, '..'))
    else:
        cur_path = os.path.dirname(__file__)
        return _checksd_path(cur_path)


def _mac_config_path():
    return _config_path(MAC_CONFIG_PATH)


def _mac_confd_path():
    return _confd_path(MAC_CONFIG_PATH)


def _mac_checksd_path():
    return _unix_checksd_path()

def _unix_config_path():
    return _config_path(UNIX_CONFIG_PATH)

def _unix_confd_path():
    return _confd_path(UNIX_CONFIG_PATH)


def _unix_checksd_path():
    # Unix only will look up based on the current directory
    # because checks.d will hang with the other python modules
    cur_path = os.path.dirname(os.path.realpath(__file__))
    return _checksd_path(cur_path)


def _config_path(directory):
    path = os.path.join(directory, DATADOG_CONF)
    if os.path.exists(path):
        return path
    raise PathNotFound(path)


def _confd_path(directory):
    path = os.path.join(directory, 'conf.d')
    if os.path.exists(path):
        return path
    raise PathNotFound(path)


def _checksd_path(directory):
    path = os.path.join(directory, 'checks.d')
    if os.path.exists(path):
        return path
    raise PathNotFound(path)


def _is_affirmative(s):
    # int or real bool
    if isinstance(s, int):
        return bool(s)
    # try string cast
    return s.lower() in ('yes', 'true', '1')


def get_config_path(cfg_path=None, os_name=None, filename=DATADOG_CONF):
    # Check if there's an override and if it exists
    if cfg_path is not None and os.path.exists(cfg_path):
        return cfg_path

    # Check if there's a config stored in the current agent directory
    try:
        path = os.path.realpath(__file__)
        path = os.path.dirname(path)
        return _config_path(path)
    except PathNotFound, e:
        pass

    if os_name is None:
        os_name = get_os()

    # Check for an OS-specific path, continue on not-found exceptions
    bad_path = ''
    try:
        if os_name == 'windows':
            return _windows_config_path()
        elif os_name == 'mac':
            return _mac_config_path()
        else:
            return _unix_config_path()
    except PathNotFound, e:
        if len(e.args) > 0:
            bad_path = e.args[0]

    # If all searches fail, exit the agent with an error
    if filename == DATADOG_CONF:
        sys.stderr.write("Please supply a configuration file at %s or in the directory where the agent is currently deployed.\n" % bad_path)
        sys.exit(3)


def get_default_bind_host():
    try:
        gethostbyname('localhost')
    except gaierror:
        log.warning("localhost seems undefined in your hosts file, using 127.0.0.1 instead")
        return '127.0.0.1'
    return 'localhost'


def get_histogram_aggregates(configstr=None):
    if configstr is None:
        return None

    try:
        vals = configstr.split(',')
        valid_values = ['min', 'max', 'median', 'avg', 'count']
        result = []

        for val in vals:
            val = val.strip()
            if val not in valid_values:
                log.warning("Ignored histogram aggregate {0}, invalid".format(val))
                continue
            else:
                result.append(val)
    except Exception:
        log.exception("Error when parsing histogram aggregates, skipping")
        return None

    return result

def get_histogram_percentiles(configstr=None):
    if configstr is None:
        return None

    result = []
    try:
        vals = configstr.split(',')
        for val in vals:
            try:
                val = val.strip()
                floatval = float(val)
                if floatval <= 0 or floatval >= 1:
                    raise ValueError
                if len(val) > 4:
                    log.warning("Histogram percentiles are rounded to 2 digits: {0} rounded"
                        .format(floatval))
                result.append(float(val[0:4]))
            except ValueError:
                log.warning("Bad histogram percentile value {0}, must be float in ]0;1[, skipping"
                    .format(val))
    except Exception:
        log.exception("Error when parsing histogram percentiles, skipping")
        return None

    return result

def get_config(parse_args=True, cfg_path=None, options=None):
    if parse_args:
        options, _ = get_parsed_args()

    # General config
    agentConfig = {
        'check_freq': DEFAULT_CHECK_FREQUENCY,
        'dogstatsd_port': 8125,
        'dogstatsd_target': 'http://localhost:17123',
        'graphite_listen_port': None,
        'hostname': None,
        'listen_port': None,
        'tags': None,
        'use_ec2_instance_id': False,  # DEPRECATED
        'version': get_version(),
        'watchdog': True,
        'additional_checksd': '/etc/dd-agent/checks.d/',
        'bind_host': get_default_bind_host(),
        'statsd_metric_namespace': None,
        'utf8_decoding': False
    }

    if Platform.is_mac():
        agentConfig['additional_checksd'] = '/opt/datadog-agent/etc/checks.d'

    # Config handling
    try:
        # Find the right config file
        path = os.path.realpath(__file__)
        path = os.path.dirname(path)

        config_path = get_config_path(cfg_path, os_name=get_os())
        config = ConfigParser.ConfigParser()
        config.readfp(skip_leading_wsp(open(config_path)))

        # bulk import
        for option in config.options('Main'):
            agentConfig[option] = config.get('Main', option)

        # Store developer mode setting in the agentConfig
        if config.has_option('Main', 'developer_mode'):
            agentConfig['developer_mode'] = _is_affirmative(config.get('Main', 'developer_mode'))

        # Allow an override with the --profile option
        if options is not None and options.profile:
            agentConfig['developer_mode'] = True

        #
        # Core config
        #

        # FIXME unnecessarily complex
        agentConfig['use_forwarder'] = False
        if options is not None and options.use_forwarder:
            listen_port = 17123
            if config.has_option('Main', 'listen_port'):
                listen_port = int(config.get('Main', 'listen_port'))
            agentConfig['dd_url'] = "http://" + agentConfig['bind_host'] + ":" + str(listen_port)
            agentConfig['use_forwarder'] = True
        elif options is not None and not options.disable_dd and options.dd_url:
            agentConfig['dd_url'] = options.dd_url
        else:
            agentConfig['dd_url'] = config.get('Main', 'dd_url')
        if agentConfig['dd_url'].endswith('/'):
            agentConfig['dd_url'] = agentConfig['dd_url'][:-1]

        # Extra checks.d path
        # the linux directory is set by default
        if config.has_option('Main', 'additional_checksd'):
            agentConfig['additional_checksd'] = config.get('Main', 'additional_checksd')
        elif get_os() == 'windows':
            # default windows location
            common_path = _windows_commondata_path()
            agentConfig['additional_checksd'] = os.path.join(common_path, 'Datadog', 'checks.d')

        if config.has_option('Main', 'use_dogstatsd'):
            agentConfig['use_dogstatsd'] = config.get('Main', 'use_dogstatsd').lower() in ("yes", "true")
        else:
            agentConfig['use_dogstatsd'] = True

        # Concerns only Windows
        if config.has_option('Main', 'use_web_info_page'):
            agentConfig['use_web_info_page'] = config.get('Main', 'use_web_info_page').lower() in ("yes", "true")
        else:
            agentConfig['use_web_info_page'] = True

        # Which API key to use
        agentConfig['api_key'] = config.get('Main', 'api_key')

        # local traffic only? Default to no
        agentConfig['non_local_traffic'] = False
        if config.has_option('Main', 'non_local_traffic'):
            agentConfig['non_local_traffic'] = config.get('Main', 'non_local_traffic').lower() in ("yes", "true")

        # DEPRECATED
        if config.has_option('Main', 'use_ec2_instance_id'):
            use_ec2_instance_id = config.get('Main', 'use_ec2_instance_id')
            # translate yes into True, the rest into False
            agentConfig['use_ec2_instance_id'] = (use_ec2_instance_id.lower() == 'yes')

        if config.has_option('Main', 'check_freq'):
            try:
                agentConfig['check_freq'] = int(config.get('Main', 'check_freq'))
            except Exception:
                pass

        # Custom histogram aggregate/percentile metrics
        if config.has_option('Main', 'histogram_aggregates'):
            agentConfig['histogram_aggregates'] = get_histogram_aggregates(config.get('Main', 'histogram_aggregates'))

        if config.has_option('Main', 'histogram_percentiles'):
            agentConfig['histogram_percentiles'] = get_histogram_percentiles(config.get('Main', 'histogram_percentiles'))

        # Disable Watchdog (optionally)
        if config.has_option('Main', 'watchdog'):
            if config.get('Main', 'watchdog').lower() in ('no', 'false'):
                agentConfig['watchdog'] = False

        # Optional graphite listener
        if config.has_option('Main', 'graphite_listen_port'):
            agentConfig['graphite_listen_port'] = \
                int(config.get('Main', 'graphite_listen_port'))
        else:
            agentConfig['graphite_listen_port'] = None

        # Dogstatsd config
        dogstatsd_defaults = {
            'dogstatsd_port': 8125,
            'dogstatsd_target': 'http://' + agentConfig['bind_host'] + ':17123',
        }
        for key, value in dogstatsd_defaults.iteritems():
            if config.has_option('Main', key):
                agentConfig[key] = config.get('Main', key)
            else:
                agentConfig[key] = value

        # Create app:xxx tags based on monitored apps
        agentConfig['create_dd_check_tags'] = config.has_option('Main', 'create_dd_check_tags') and \
            _is_affirmative(config.get('Main', 'create_dd_check_tags'))

        # Forwarding to external statsd server
        if config.has_option('Main', 'statsd_forward_host'):
            agentConfig['statsd_forward_host'] = config.get('Main', 'statsd_forward_host')
            if config.has_option('Main', 'statsd_forward_port'):
                agentConfig['statsd_forward_port'] = int(config.get('Main', 'statsd_forward_port'))

        # optionally send dogstatsd data directly to the agent.
        if config.has_option('Main', 'dogstatsd_use_ddurl'):
            if _is_affirmative(config.get('Main', 'dogstatsd_use_ddurl')):
                agentConfig['dogstatsd_target'] = agentConfig['dd_url']

        # Optional config
        # FIXME not the prettiest code ever...
        if config.has_option('Main', 'use_mount'):
            agentConfig['use_mount'] = _is_affirmative(config.get('Main', 'use_mount'))

        if options is not None and options.autorestart:
            agentConfig['autorestart'] = True
        elif config.has_option('Main', 'autorestart'):
            agentConfig['autorestart'] = _is_affirmative(config.get('Main', 'autorestart'))

        if config.has_option('Main', 'check_timings'):
            agentConfig['check_timings'] = _is_affirmative(config.get('Main', 'check_timings'))

        if config.has_option('Main', 'exclude_process_args'):
            agentConfig['exclude_process_args'] = _is_affirmative(config.get('Main', 'exclude_process_args'))

        try:
            filter_device_re = config.get('Main', 'device_blacklist_re')
            agentConfig['device_blacklist_re'] = re.compile(filter_device_re)
        except ConfigParser.NoOptionError:
            pass

        if config.has_option('datadog', 'ddforwarder_log'):
            agentConfig['has_datadog'] = True

        # Dogstream config
        if config.has_option("Main", "dogstream_log"):
            # Older version, single log support
            log_path = config.get("Main", "dogstream_log")
            if config.has_option("Main", "dogstream_line_parser"):
                agentConfig["dogstreams"] = ':'.join([log_path, config.get("Main", "dogstream_line_parser")])
            else:
                agentConfig["dogstreams"] = log_path

        elif config.has_option("Main", "dogstreams"):
            agentConfig["dogstreams"] = config.get("Main", "dogstreams")

        if config.has_option("Main", "nagios_perf_cfg"):
            agentConfig["nagios_perf_cfg"] = config.get("Main", "nagios_perf_cfg")

        if config.has_option("Main", "use_curl_http_client"):
            agentConfig["use_curl_http_client"] = _is_affirmative(config.get("Main", "use_curl_http_client"))
        else:
            # Default to False as there are some issues with the curl client and ELB
            agentConfig["use_curl_http_client"] = False

        if config.has_section('WMI'):
            agentConfig['WMI'] = {}
            for key, value in config.items('WMI'):
                agentConfig['WMI'][key] = value

        if (config.has_option("Main", "limit_memory_consumption") and
                config.get("Main", "limit_memory_consumption") is not None):
            agentConfig["limit_memory_consumption"] = int(config.get("Main", "limit_memory_consumption"))
        else:
            agentConfig["limit_memory_consumption"] = None

        if config.has_option("Main", "skip_ssl_validation"):
            agentConfig["skip_ssl_validation"] = _is_affirmative(config.get("Main", "skip_ssl_validation"))

        agentConfig["collect_instance_metadata"] = True
        if config.has_option("Main", "collect_instance_metadata"):
            agentConfig["collect_instance_metadata"] = _is_affirmative(config.get("Main", "collect_instance_metadata"))

        agentConfig["proxy_forbid_method_switch"] = False
        if config.has_option("Main", "proxy_forbid_method_switch"):
            agentConfig["proxy_forbid_method_switch"] = _is_affirmative(config.get("Main", "proxy_forbid_method_switch"))

        agentConfig["collect_ec2_tags"] = False
        if config.has_option("Main", "collect_ec2_tags"):
            agentConfig["collect_ec2_tags"] = _is_affirmative(config.get("Main", "collect_ec2_tags"))

        agentConfig["utf8_decoding"] = False
        if config.has_option("Main", "utf8_decoding"):
            agentConfig["utf8_decoding"] = _is_affirmative(config.get("Main", "utf8_decoding"))

        agentConfig["gce_updated_hostname"] = False
        if config.has_option("Main", "gce_updated_hostname"):
            agentConfig["gce_updated_hostname"] = _is_affirmative(config.get("Main", "gce_updated_hostname"))

    except ConfigParser.NoSectionError, e:
        sys.stderr.write('Config file not found or incorrectly formatted.\n')
        sys.exit(2)

    except ConfigParser.ParsingError, e:
        sys.stderr.write('Config file not found or incorrectly formatted.\n')
        sys.exit(2)

    except ConfigParser.NoOptionError, e:
        sys.stderr.write('There are some items missing from your config file, but nothing fatal [%s]' % e)

    # Storing proxy settings in the agentConfig
    agentConfig['proxy_settings'] = get_proxy(agentConfig)
    if agentConfig.get('ca_certs', None) is None:
        agentConfig['ssl_certificate'] = get_ssl_certificate(get_os(), 'datadog-cert.pem')
    else:
        agentConfig['ssl_certificate'] = agentConfig['ca_certs']

    return agentConfig


def get_system_stats():
    systemStats = {
        'machine': platform.machine(),
        'platform': sys.platform,
        'processor': platform.processor(),
        'pythonV': platform.python_version(),
    }

    platf = sys.platform

    try:
        if Platform.is_linux(platf):
            output, _, _ = get_subprocess_output(['grep', 'model name', '/proc/cpuinfo'], log)
            systemStats['cpuCores'] = len(output.splitlines())

        if Platform.is_darwin(platf) or Platform.is_freebsd(platf):
            output, _, _ = get_subprocess_output(['sysctl', 'hw.ncpu'], log)
            systemStats['cpuCores'] = int(output.split(': ')[1])
    except SubprocessOutputEmptyError as e:
        log.warning("unable to retrieve number of cpuCores. Failed with error %s", e)

    if Platform.is_linux(platf):
        systemStats['nixV'] = platform.dist()

    elif Platform.is_darwin(platf):
        systemStats['macV'] = platform.mac_ver()

    elif Platform.is_freebsd(platf):
        version = platform.uname()[2]
        systemStats['fbsdV'] = ('freebsd', version, '')  # no codename for FreeBSD

    elif Platform.is_win32(platf):
        systemStats['winV'] = platform.win32_ver()

    return systemStats


def set_win32_cert_path():
    """In order to use tornado.httpclient with the packaged .exe on Windows we
    need to override the default ceritifcate location which is based on the path
    to tornado and will give something like "C:\path\to\program.exe\tornado/cert-file".

    If pull request #379 is accepted (https://github.com/facebook/tornado/pull/379) we
    will be able to override this in a clean way. For now, we have to monkey patch
    tornado.httpclient._DEFAULT_CA_CERTS
    """
    if hasattr(sys, 'frozen'):
        # we're frozen - from py2exe
        prog_path = os.path.dirname(sys.executable)
        crt_path = os.path.join(prog_path, 'ca-certificates.crt')
    else:
        cur_path = os.path.dirname(__file__)
        crt_path = os.path.join(cur_path, 'packaging', 'datadog-agent', 'win32',
                'install_files', 'ca-certificates.crt')
    import tornado.simple_httpclient
    log.info("Windows certificate path: %s" % crt_path)
    tornado.simple_httpclient._DEFAULT_CA_CERTS = crt_path


def set_win32_requests_ca_bundle_path():
    """In order to allow `requests` to validate SSL requests with the packaged .exe on Windows,
    we need to override the default certificate location which is based on the location of the
    requests or certifi libraries.

    We override the path directly in requests.adapters so that the override works even when the
    `requests` lib has already been imported
    """
    import requests.adapters
    if hasattr(sys, 'frozen'):
        # we're frozen - from py2exe
        prog_path = os.path.dirname(sys.executable)
        ca_bundle_path = os.path.join(prog_path, 'cacert.pem')
        requests.adapters.DEFAULT_CA_BUNDLE_PATH = ca_bundle_path

    log.info("Default CA bundle path of the requests library: {0}"
             .format(requests.adapters.DEFAULT_CA_BUNDLE_PATH))


def get_confd_path(osname=None):
    try:
        cur_path = os.path.dirname(os.path.realpath(__file__))
        return _confd_path(cur_path)
    except PathNotFound, e:
        pass

    if not osname:
        osname = get_os()
    bad_path = ''
    try:
        if osname == 'windows':
            return _windows_confd_path()
        elif osname == 'mac':
            return _mac_confd_path()
        else:
            return _unix_confd_path()
    except PathNotFound, e:
        if len(e.args) > 0:
            bad_path = e.args[0]

    raise PathNotFound(bad_path)


def get_checksd_path(osname=None):
    if not osname:
        osname = get_os()
    if osname == 'windows':
        return _windows_checksd_path()
    elif osname == 'mac':
        return _mac_checksd_path()
    else:
        return _unix_checksd_path()


def get_win32service_file(osname, filename):
    # This file is needed to log in the event viewer for windows
    if osname == 'windows':
        if hasattr(sys, 'frozen'):
            # we're frozen - from py2exe
            prog_path = os.path.dirname(sys.executable)
            path = os.path.join(prog_path, filename)
        else:
            cur_path = os.path.dirname(__file__)
            path = os.path.join(cur_path, filename)
        if os.path.exists(path):
            log.debug("Certificate file found at %s" % str(path))
            return path

    else:
        cur_path = os.path.dirname(os.path.realpath(__file__))
        path = os.path.join(cur_path, filename)
        if os.path.exists(path):
            return path

    return None


def get_ssl_certificate(osname, filename):
    # The SSL certificate is needed by tornado in case of connection through a proxy
    if osname == 'windows':
        if hasattr(sys, 'frozen'):
            # we're frozen - from py2exe
            prog_path = os.path.dirname(sys.executable)
            path = os.path.join(prog_path, filename)
        else:
            cur_path = os.path.dirname(__file__)
            path = os.path.join(cur_path, filename)
        if os.path.exists(path):
            log.debug("Certificate file found at %s" % str(path))
            return path
    else:
        cur_path = os.path.dirname(os.path.realpath(__file__))
        path = os.path.join(cur_path, filename)
        if os.path.exists(path):
            return path


    log.info("Certificate file NOT found at %s" % str(path))
    return None

def check_yaml(conf_path):
    with open(conf_path) as f:
        check_config = yaml.load(f.read(), Loader=yLoader)
        assert 'init_config' in check_config, "No 'init_config' section found"
        assert 'instances' in check_config, "No 'instances' section found"

        valid_instances = True
        if check_config['instances'] is None or not isinstance(check_config['instances'], list):
            valid_instances = False
        else:
            for i in check_config['instances']:
                if not isinstance(i, dict):
                    valid_instances = False
                    break
        if not valid_instances:
            raise Exception('You need to have at least one instance defined in the YAML file for this check')
        else:
            return check_config

def load_check_directory(agentConfig, hostname):
    ''' Return the initialized checks from checks.d, and a mapping of checks that failed to
    initialize. Only checks that have a configuration
    file in conf.d will be returned. '''
    from checks import AgentCheck, AGENT_METRICS_CHECK_NAME

    initialized_checks = {}
    init_failed_checks = {}
    deprecated_checks = {}
    agentConfig['checksd_hostname'] = hostname

    deprecated_configs_enabled = [v for k,v in OLD_STYLE_PARAMETERS if len([l for l in agentConfig if l.startswith(k)]) > 0]
    for deprecated_config in deprecated_configs_enabled:
        msg = "Configuring %s in datadog.conf is not supported anymore. Please use conf.d" % deprecated_config
        deprecated_checks[deprecated_config] = {'error': msg, 'traceback': None}
        log.error(msg)

    osname = get_os()
    checks_paths = [glob.glob(os.path.join(agentConfig['additional_checksd'], '*.py'))]

    try:
        checksd_path = get_checksd_path(osname)
        checks_paths.append(glob.glob(os.path.join(checksd_path, '*.py')))
    except PathNotFound, e:
        log.error(e.args[0])
        sys.exit(3)

    try:
        confd_path = get_confd_path(osname)
    except PathNotFound, e:
        log.error("No conf.d folder found at '%s' or in the directory where the Agent is currently deployed.\n" % e.args[0])
        sys.exit(3)

    # We don't support old style configs anymore
    # So we iterate over the files in the checks.d directory
    # If there is a matching configuration file in the conf.d directory
    # then we import the check
    for check in itertools.chain(*checks_paths):
        check_name = os.path.basename(check).split('.')[0]
        check_config = None
        if check_name in initialized_checks or check_name in init_failed_checks:
            log.debug('Skipping check %s because it has already been loaded from another location', check)
            continue

        # Let's see if there is a conf.d for this check
        conf_path = os.path.join(confd_path, '%s.yaml' % check_name)
        conf_exists = False

        if os.path.exists(conf_path):
            conf_exists = True
        else:
            log.debug("No configuration file for %s. Looking for defaults" % check_name)

            # Default checks read their config from the "[CHECKNAME].yaml.default" file
            default_conf_path = os.path.join(confd_path, '%s.yaml.default' % check_name)
            if not os.path.exists(default_conf_path):
                log.debug("Default configuration file {0} is missing. Skipping check".format(default_conf_path))
                continue
            conf_path = default_conf_path
            conf_exists = True

        if conf_exists:
            try:
                check_config = check_yaml(conf_path)
            except Exception, e:
                log.exception("Unable to parse yaml config in %s" % conf_path)
                traceback_message = traceback.format_exc()
                init_failed_checks[check_name] = {'error': str(e), 'traceback': traceback_message}
                continue
        else:
            # Compatibility code for the Nagios checks if it's still configured
            # in datadog.conf
            # FIXME: 6.x, should be removed
            if check_name == 'nagios':
                if any([nagios_key in agentConfig for nagios_key in NAGIOS_OLD_CONF_KEYS]):
                    log.warning("Configuring Nagios in datadog.conf is deprecated "
                                "and will be removed in a future version. "
                                "Please use conf.d")
                    check_config = {'instances':[dict((key, agentConfig[key]) for key in agentConfig if key in NAGIOS_OLD_CONF_KEYS)]}
                else:
                    continue
            else:
                log.debug("No configuration file for %s" % check_name)
                continue

        # If we are here, there is a valid matching configuration file.
        # Let's try to import the check
        try:
            check_module = imp.load_source('checksd_%s' % check_name, check)
        except Exception, e:
            traceback_message = traceback.format_exc()
            # There is a configuration file for that check but the module can't be imported
            init_failed_checks[check_name] = {'error':e, 'traceback':traceback_message}
            log.exception('Unable to import check module %s.py from checks.d' % check_name)
            continue

        # We make sure that there is an AgentCheck class defined
        check_class = None
        classes = inspect.getmembers(check_module, inspect.isclass)
        for _, clsmember in classes:
            if clsmember == AgentCheck:
                continue
            if issubclass(clsmember, AgentCheck):
                check_class = clsmember
                if AgentCheck in clsmember.__bases__:
                    continue
                else:
                    break

        if not check_class:
            log.error('No check class (inheriting from AgentCheck) found in %s.py' % check_name)
            continue

        # Look for the per-check config, which *must* exist
        if not check_config.get('instances'):
            log.error("Config %s is missing 'instances'" % conf_path)
            continue

        # Init all of the check's classes with
        init_config = check_config.get('init_config', {})
        # init_config: in the configuration triggers init_config to be defined
        # to None.
        if init_config is None:
            init_config = {}

        instances = check_config['instances']
        try:
            try:
                c = check_class(check_name, init_config=init_config,
                                agentConfig=agentConfig, instances=instances)
            except TypeError, e:
                # Backwards compatibility for checks which don't support the
                # instances argument in the constructor.
                c = check_class(check_name, init_config=init_config,
                                agentConfig=agentConfig)
                c.instances = instances
        except Exception, e:
            log.exception('Unable to initialize check %s' % check_name)
            traceback_message = traceback.format_exc()
            init_failed_checks[check_name] = {'error':e, 'traceback':traceback_message}
        else:
            initialized_checks[check_name] = c

        # Add custom pythonpath(s) if available
        if 'pythonpath' in check_config:
            pythonpath = check_config['pythonpath']
            if not isinstance(pythonpath, list):
                pythonpath = [pythonpath]
            sys.path.extend(pythonpath)

        log.debug('Loaded check.d/%s.py' % check_name)

    init_failed_checks.update(deprecated_checks)
    log.info('initialized checks.d checks: %s' % [k for k in initialized_checks.keys() if k != AGENT_METRICS_CHECK_NAME])
    log.info('initialization failed checks.d checks: %s' % init_failed_checks.keys())
    return {'initialized_checks':initialized_checks.values(),
            'init_failed_checks':init_failed_checks,
            }

def get_bernard_config():
    """Return the configuration of Bernard"""
    from util import yaml, yLoader

    osname = get_os()
    config_path = get_config_path(os_name=get_os(), filename=BERNARD_CONF)

    try:
        f = open(config_path)
    except IOError, TypeError:
        log.info("Bernard isn't configured: can't find %s" % BERNARD_CONF)
        return {}
    try:
        bernard_config = yaml.load(f.read(), Loader=yLoader)
        assert bernard_config is not None
        f.close()
    except Exception:
        f.close()
        log.error("Unable to parse yaml config in %s" % config_path)
        return {}

    return bernard_config

def load_bernard_checks(bernard_config):
    ''' Return the initialized checks of Bernard and its configuration.'''
    from checks.bernard_check import BernardCheck
    from dogstatsd_client import DogStatsd
    from util import get_hostname

    # If the config does not exist or is empty
    if not bernard_config:
        return []

    agent_config = get_config()

    hostname = get_hostname(agent_config)
    bernard_checks = []

    DEFAULT_TIMEOUT = 5
    DEFAULT_FREQUENCY = 60
    DEFAULT_ATTEMPTS = 3

    schedule_config = bernard_config.get('core', {}).get('schedule', {})

    default_check_parameter = {
        'hostname': hostname,
        'timeout': int(schedule_config.get('timeout', DEFAULT_TIMEOUT)),
        'frequency': int(schedule_config.get('period', DEFAULT_FREQUENCY)),
        'attempts': int(schedule_config.get('attempts', DEFAULT_ATTEMPTS)),
        'notification': bernard_config.get('core', {}).get('notification', None),
        'notify_startup': bernard_config.get('core', {}).get('notify_startup', "none"),
    }

    statsd_config = bernard_config.get('core', {}).get('dogstatsd', {})
    statsd_host = statsd_config.get('host', 'localhost')
    statsd_port = statsd_config.get('port', 8125)
    dogstatsd = DogStatsd(host=statsd_host, port=statsd_port)

    try:
        for check_config in bernard_config.get('checks', []):
            check_paths = []
            path = check_config.get('path', '')
            check_filename = check_config.get('filename', '')
            notification = check_config.get('notification', '')
            timeout = int(check_config.get('timeout', 0))
            period = int(check_config.get('period', 0))
            attempts = int(check_config.get('attempts', 0))
            name = check_config.get('name', None)
            args = check_config.get('args', [])
            notify_startup = check_config.get('notify_startup', None)
            if path:
                try:
                    filenames = os.listdir(path)
                    check_paths = []
                    for filename in filenames:
                        # Filter hidden files
                        if not filename.startswith('.'):
                            check_path = os.path.join(path, filename)
                            # Keep only executable files
                            if os.path.isfile(check_path) and os.access(check_path, os.X_OK):
                                check_paths.append(check_path)
                except OSError:
                    log.warn('No such file or directory: %s' % path)
                    continue
            if check_filename:
                check_paths.append(check_filename)

            if check_paths:
                check_parameter = default_check_parameter.copy()
                if notification:
                    check_parameter['notification'] = notification
                if timeout:
                    check_parameter['timeout'] = timeout
                if period:
                    check_parameter['period'] = period
                if attempts:
                    check_parameter['attempts'] = attempts
                if notify_startup:
                    check_parameter['notify_startup'] = notify_startup
                if name:
                    check_parameter['name'] = name
                for check_path in check_paths:
                    check = BernardCheck(check=check_path, config=check_parameter, dogstatsd=dogstatsd, args=args)
                    bernard_checks.append(check)
    except AttributeError:
        log.info("Error while parsing Bernard configuration file. Be sure the structure is valid.")
        return []

    return bernard_checks

#
# logging

def get_log_date_format():
    return "%Y-%m-%d %H:%M:%S %Z"


def get_log_format(logger_name):
    if get_os() != 'windows':
        return '%%(asctime)s | %%(levelname)s | dd.%s | %%(name)s(%%(filename)s:%%(lineno)s) | %%(message)s' % logger_name
    return '%(asctime)s | %(levelname)s | %(name)s(%(filename)s:%(lineno)s) | %(message)s'


def get_syslog_format(logger_name):
    return 'dd.%s[%%(process)d]: %%(levelname)s (%%(filename)s:%%(lineno)s): %%(message)s' % logger_name


def get_logging_config(cfg_path=None):

    system_os = get_os()
    logging_config = {
        'log_level': None,
        'log_to_event_viewer': False,
        'log_to_syslog': False,
        'syslog_host': None,
        'syslog_port': None,
    }
    if system_os == 'windows':
        logging_config['windows_collector_log_file'] = os.path.join(_windows_commondata_path(), 'Datadog', 'logs', 'collector.log')
        logging_config['windows_forwarder_log_file'] = os.path.join(_windows_commondata_path(), 'Datadog', 'logs', 'forwarder.log')
        logging_config['windows_dogstatsd_log_file'] = os.path.join(_windows_commondata_path(), 'Datadog', 'logs', 'dogstatsd.log')
        logging_config['jmxfetch_log_file'] = os.path.join(_windows_commondata_path(), 'Datadog', 'logs', 'jmxfetch.log')
    else:
        logging_config['collector_log_file'] = '/var/log/datadog/collector.log'
        logging_config['forwarder_log_file'] = '/var/log/datadog/forwarder.log'
        logging_config['dogstatsd_log_file'] = '/var/log/datadog/dogstatsd.log'
        logging_config['jmxfetch_log_file'] = '/var/log/datadog/jmxfetch.log'
<<<<<<< HEAD
        logging_config['bernard_log_file'] = '/var/log/datadog/bernard.log'
=======
        logging_config['go-metro_log_file'] = '/var/log/datadog/go-metro.log'
>>>>>>> 44eff515
        logging_config['log_to_syslog'] = True

    config_path = get_config_path(cfg_path, os_name=system_os)
    config = ConfigParser.ConfigParser()
    config.readfp(skip_leading_wsp(open(config_path)))

    if config.has_section('handlers') or config.has_section('loggers') or config.has_section('formatters'):
        if system_os == 'windows':
            config_example_file = "https://github.com/DataDog/dd-agent/blob/master/packaging/datadog-agent/win32/install_files/datadog_win32.conf"
        else:
            config_example_file = "https://github.com/DataDog/dd-agent/blob/master/datadog.conf.example"

        sys.stderr.write("""Python logging config is no longer supported and will be ignored.
            To configure logging, update the logging portion of 'datadog.conf' to match:
             '%s'.
             """ % config_example_file)

    for option in logging_config:
        if config.has_option('Main', option):
            logging_config[option] = config.get('Main', option)

    levels = {
        'CRITICAL': logging.CRITICAL,
        'DEBUG': logging.DEBUG,
        'ERROR': logging.ERROR,
        'FATAL': logging.FATAL,
        'INFO': logging.INFO,
        'WARN': logging.WARN,
        'WARNING': logging.WARNING,
    }
    if config.has_option('Main', 'log_level'):
        logging_config['log_level'] = levels.get(config.get('Main', 'log_level'))

    if config.has_option('Main', 'log_to_syslog'):
        logging_config['log_to_syslog'] = config.get('Main', 'log_to_syslog').strip().lower() in ['yes', 'true', 1]

    if config.has_option('Main', 'log_to_event_viewer'):
        logging_config['log_to_event_viewer'] = config.get('Main', 'log_to_event_viewer').strip().lower() in ['yes', 'true', 1]

    if config.has_option('Main', 'syslog_host'):
        host = config.get('Main', 'syslog_host').strip()
        if host:
            logging_config['syslog_host'] = host
        else:
            logging_config['syslog_host'] = None

    if config.has_option('Main', 'syslog_port'):
        port = config.get('Main', 'syslog_port').strip()
        try:
            logging_config['syslog_port'] = int(port)
        except Exception:
            logging_config['syslog_port'] = None

    if config.has_option('Main', 'disable_file_logging'):
        logging_config['disable_file_logging'] = config.get('Main', 'disable_file_logging').strip().lower() in ['yes', 'true', 1]
    else:
        logging_config['disable_file_logging'] = False

    return logging_config



def initialize_logging(logger_name):
    try:
        logging_config = get_logging_config()

        logging.basicConfig(
            format=get_log_format(logger_name),
            level=logging_config['log_level'] or logging.INFO,
        )

        log_file = logging_config.get('%s_log_file' % logger_name)
        if log_file is not None and not logging_config['disable_file_logging']:
            # make sure the log directory is writeable
            # NOTE: the entire directory needs to be writable so that rotation works
            if os.access(os.path.dirname(log_file), os.R_OK | os.W_OK):
                file_handler = logging.handlers.RotatingFileHandler(log_file, maxBytes=LOGGING_MAX_BYTES, backupCount=1)
                formatter = logging.Formatter(get_log_format(logger_name), get_log_date_format())
                file_handler.setFormatter(formatter)

                root_log = logging.getLogger()
                root_log.addHandler(file_handler)
            else:
                sys.stderr.write("Log file is unwritable: '%s'\n" % log_file)

        # set up syslog
        if logging_config['log_to_syslog']:
            try:
                from logging.handlers import SysLogHandler

                if logging_config['syslog_host'] is not None and logging_config['syslog_port'] is not None:
                    sys_log_addr = (logging_config['syslog_host'], logging_config['syslog_port'])
                else:
                    sys_log_addr = "/dev/log"
                    # Special-case BSDs
                    if Platform.is_darwin():
                        sys_log_addr = "/var/run/syslog"
                    elif Platform.is_freebsd():
                        sys_log_addr = "/var/run/log"

                handler = SysLogHandler(address=sys_log_addr, facility=SysLogHandler.LOG_DAEMON)
                handler.setFormatter(logging.Formatter(get_syslog_format(logger_name), get_log_date_format()))
                root_log = logging.getLogger()
                root_log.addHandler(handler)
            except Exception, e:
                sys.stderr.write("Error setting up syslog: '%s'\n" % str(e))
                traceback.print_exc()

        # Setting up logging in the event viewer for windows
        if get_os() == 'windows' and logging_config['log_to_event_viewer']:
            try:
                from logging.handlers import NTEventLogHandler
                nt_event_handler = NTEventLogHandler(logger_name,get_win32service_file('windows', 'win32service.pyd'), 'Application')
                nt_event_handler.setFormatter(logging.Formatter(get_syslog_format(logger_name), get_log_date_format()))
                nt_event_handler.setLevel(logging.ERROR)
                app_log = logging.getLogger(logger_name)
                app_log.addHandler(nt_event_handler)
            except Exception, e:
                sys.stderr.write("Error setting up Event viewer logging: '%s'\n" % str(e))
                traceback.print_exc()

    except Exception, e:
        sys.stderr.write("Couldn't initialize logging: %s\n" % str(e))
        traceback.print_exc()

        # if config fails entirely, enable basic stdout logging as a fallback
        logging.basicConfig(
            format=get_log_format(logger_name),
            level=logging.INFO,
        )

    # re-get the log after logging is initialized
    global log
    log = logging.getLogger(__name__)<|MERGE_RESOLUTION|>--- conflicted
+++ resolved
@@ -32,12 +32,8 @@
 
 
 # CONSTANTS
-<<<<<<< HEAD
-AGENT_VERSION = "5.99.562"
+AGENT_VERSION = "5.99.571"
 BERNARD_CONF = "bernard.yaml"
-=======
-AGENT_VERSION = "5.7.1"
->>>>>>> 44eff515
 DATADOG_CONF = "datadog.conf"
 UNIX_CONFIG_PATH = '/etc/dd-agent'
 MAC_CONFIG_PATH = '/opt/datadog-agent/etc'
@@ -1051,11 +1047,8 @@
         logging_config['forwarder_log_file'] = '/var/log/datadog/forwarder.log'
         logging_config['dogstatsd_log_file'] = '/var/log/datadog/dogstatsd.log'
         logging_config['jmxfetch_log_file'] = '/var/log/datadog/jmxfetch.log'
-<<<<<<< HEAD
         logging_config['bernard_log_file'] = '/var/log/datadog/bernard.log'
-=======
         logging_config['go-metro_log_file'] = '/var/log/datadog/go-metro.log'
->>>>>>> 44eff515
         logging_config['log_to_syslog'] = True
 
     config_path = get_config_path(cfg_path, os_name=system_os)
