[Main]

# The host of the Datadog intake server to send Agent data to
dd_url: https://app.datadoghq.com

# If you need a proxy to connect to the Internet, provide the settings here
# proxy_host: my-proxy.com
# proxy_port: 3128
# proxy_user: user
# proxy_password: password
# To be used with some proxys that return a 302 which make curl switch from POST to GET
# See http://stackoverflow.com/questions/8156073/curl-violate-rfc-2616-10-3-2-and-switch-from-post-to-get
# proxy_forbid_method_switch: no 

# If you run the agent behind haproxy, you might want to set this to yes
# skip_ssl_validation: no

# The Datadog api key to associate your Agent's data with your organization.
# Can be found here:
# https://app.datadoghq.com/account/settings
api_key:

# Force the hostname to whatever you want.
#hostname: mymachine.mydomain

# Set the host's tags
#tags: mytag0, mytag1

# Collect AWS EC2 custom tags as agent tags
# collect_ec2_tags: no

# Collect instance metadata
# The Agent will try to collect instance metadata for EC2 and GCE instances by
# trying to connect to the local endpoint: http://169.254.169.254
# See http://docs.aws.amazon.com/AWSEC2/latest/UserGuide/AESDG-chapter-instancedata.html
# and https://developers.google.com/compute/docs/metadata
# for more information
# collect_instance_metadata: yes

# Set the threshold for accepting points to allow anything
# with recent_point_threshold seconds
# Defaults to 30 seconds if no value is provided
#recent_point_threshold: 30

# Use mount points instead of volumes to track disk and fs metrics
use_mount: no

# Change port the Agent is listening to
# listen_port: 17123

# Start a graphite listener on this port
# graphite_listen_port: 17124

# Additional directory to look for Datadog checks
# additional_checksd: /etc/dd-agent/checks.d/

# Allow non-local traffic to this Agent
# This is required when using this Agent as a proxy for other Agents
# that might not have an internet connection
# For more information, please see
# https://github.com/DataDog/dd-agent/wiki/Network-Traffic-and-Proxy-Configuration
# non_local_traffic: no

# Select the Tornado HTTP Client in the forwarder
# Default to the simple http client
# use_curl_http_client: False

# The loopback address the Forwarder and Dogstatsd will bind.
# Optional, it is mainly used when running the agent on Openshift
# bind_host: localhost

# If enabled the collector will capture a metric for check run times.
# check_timings: no

# If you want to remove the 'ww' flag from ps catching the arguments of processes
# for instance for security reasons
# exclude_process_args: no

# ========================================================================== #
# DogStatsd configuration                                                    #
# ========================================================================== #

# If you don't want to enable the DogStatsd server, set this option to no
# use_dogstatsd: yes

# DogStatsd is a small server that aggregates your custom app metrics. For
# usage information, check out http://api.datadoghq.com

#  Make sure your client is sending to the same port.
# dogstatsd_port : 8125

# By default dogstatsd will post aggregate metrics to the Agent (which handles
# errors/timeouts/retries/etc). To send directly to the datadog api, set this
# to https://app.datadoghq.com.
# dogstatsd_target : http://localhost:17123

## The dogstatsd flush period.
# dogstatsd_interval : 10

## If 'yes', counters and rates will be normalized to 1 second (that is divided
## by the dogstatsd_interval) before being sent to the server. Defaults to 'yes'
# dogstatsd_normalize : yes

# If you want to forward every packet received by the dogstatsd server
# to another statsd server, uncomment these lines.
# WARNING: Make sure that forwarded packets are regular statsd packets and not "dogstatsd" packets,
# as your other statsd server might not be able to handle them.
# statsd_forward_host: address_of_own_statsd_server
# statsd_forward_port: 8125

# ========================================================================== #
# Service-specific configuration                                             #
# ========================================================================== #

# -------------------------------------------------------------------------- #
#   Disk                                                                     #
# -------------------------------------------------------------------------- #

# Some infrastrucures have many constantly changing virtual devices (e.g. folks
# running constantly churning linux containers) whose metrics aren't
# interesting for datadog. To filter out a particular pattern of devices
# from collection, configure a regex here:
# device_blacklist_re: .*\/dev\/mapper\/lxc-box.*

# -------------------------------------------------------------------------- #
#   Ganglia                                                                  #
# -------------------------------------------------------------------------- #

# Ganglia host where gmetad is running
#ganglia_host: localhost

# Ganglia port where gmetad is running
#ganglia_port: 8651

# -------------------------------------------------------------------------- #
#  Dogstream (log file parser)
# -------------------------------------------------------------------------- #

# Comma-separated list of logs to parse and optionally custom parsers to use.
# The form should look like this:
#
#   dogstreams: /path/to/log1:parsers_module:custom_parser, /path/to/log2, /path/to/log3, ...
#
# Or this:
#
#   dogstreams: /path/to/log1:/path/to/my/parsers_module.py:custom_parser, /path/to/log2, /path/to/log3, ...
#
# Each entry is a path to a log file and optionally a Python module/function pair
# separated by colons.
#
# Custom parsers should take a 2 parameters, a logger object and
# a string parameter of the current line to parse. It should return a tuple of
# the form:
#   (metric (str), timestamp (unix timestamp), value (float), attributes (dict))
# where attributes should at least contain the key 'metric_type', specifying
# whether the given metric is a 'counter' or 'gauge'.
#
# Unless parsers are specified with an absolute path, the modules must exist in
# the Agent's PYTHONPATH. You can set this as an environment variable when
# starting the Agent. If the name of the custom parser function is not passed,
# 'parser' is assumed.
#
# If this value isn't specified, the default parser assumes this log format:
#     metric timestamp value key0=val0 key1=val1 ...
#

# ========================================================================== #
# Custom Emitters                                                            #
# ========================================================================== #

# Comma-separated list of emitters to be used in addition to the standard one
#
# Expected to be passed as a comma-separated list of colon-delimited
# name/object pairs.
#
# custom_emitters: /usr/local/my-code/emitters/rabbitmq.py:RabbitMQEmitter
#
# If the name of the emitter function is not specified, 'emitter' is assumed.


# ========================================================================== #
# Logging
# ========================================================================== #

# log_level: INFO

# collector_log_file: /var/log/datadog/collector.log
# forwarder_log_file: /var/log/datadog/forwarder.log
# dogstatsd_log_file: /var/log/datadog/dogstatsd.log
<<<<<<< HEAD
=======
# dogstatsd_log_file: /var/log/datadog/bernard.log
# pup_log_file:       /var/log/datadog/pup.log
>>>>>>> a06550bf

# if syslog is enabled but a host and port are not set, a local domain socket
# connection will be attempted
#
# log_to_syslog: yes
# syslog_host:
# syslog_port:<|MERGE_RESOLUTION|>--- conflicted
+++ resolved
@@ -187,11 +187,7 @@
 # collector_log_file: /var/log/datadog/collector.log
 # forwarder_log_file: /var/log/datadog/forwarder.log
 # dogstatsd_log_file: /var/log/datadog/dogstatsd.log
-<<<<<<< HEAD
-=======
-# dogstatsd_log_file: /var/log/datadog/bernard.log
-# pup_log_file:       /var/log/datadog/pup.log
->>>>>>> a06550bf
+# bernard_log_file: /var/log/datadog/bernard.log
 
 # if syslog is enabled but a host and port are not set, a local domain socket
 # connection will be attempted
